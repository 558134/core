--- conflicted
+++ resolved
@@ -840,20 +840,8 @@
     this.getOwnerOf = getOwnerOf;
     this.balanceOfERC1155Collectible = balanceOfERC1155Collectible;
     this.uriERC1155Collectible = uriERC1155Collectible;
-<<<<<<< HEAD
-    onPreferencesStateChange(({ selectedAddress }) => {
-      this.configure({ selectedAddress });
-=======
     onPreferencesStateChange(({ selectedAddress, ipfsGateway }) => {
-      const { allCollectibleContracts, allCollectibles } = this.state;
-      const { chainId } = this.config;
       this.configure({ selectedAddress, ipfsGateway });
-      this.update({
-        collectibleContracts:
-          allCollectibleContracts[selectedAddress]?.[chainId] || [],
-        collectibles: allCollectibles[selectedAddress]?.[chainId] || [],
-      });
->>>>>>> 14197437
     });
 
     onNetworkStateChange(({ provider }) => {
