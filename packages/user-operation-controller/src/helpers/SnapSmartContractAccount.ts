--- conflicted
+++ resolved
@@ -65,20 +65,9 @@
   async updateUserOperation(
     request: UpdateUserOperationRequest,
   ): Promise<UpdateUserOperationResponse> {
-    const { userOperation } = request;
+    const { userOperation, chainId } = request;
     const { sender } = userOperation;
 
-<<<<<<< HEAD
-    const { paymasterAndData: responsePaymasterAndData } =
-      await this.#messenger.call(
-        'KeyringController:patchUserOperation',
-        sender,
-        userOperation,
-        {
-          chainId: request.chainId,
-        },
-      );
-=======
     const {
       paymasterAndData: responsePaymasterAndData,
       verificationGasLimit,
@@ -88,8 +77,10 @@
       'KeyringController:patchUserOperation',
       sender,
       userOperation,
+      {
+        chainId,
+      },
     );
->>>>>>> 2278cb7e
 
     const paymasterAndData =
       responsePaymasterAndData === EMPTY_BYTES
