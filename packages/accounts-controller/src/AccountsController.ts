import type { RestrictedControllerMessenger } from '@metamask/base-controller';
import { BaseControllerV2 } from '@metamask/base-controller';
import { SnapKeyring } from '@metamask/eth-snap-keyring';
import type { InternalAccount } from '@metamask/keyring-api';
import { EthAccountType } from '@metamask/keyring-api';
import type {
  KeyringControllerState,
  KeyringControllerEvents,
  KeyringControllerGetKeyringForAccountAction,
  KeyringControllerGetKeyringsByTypeAction,
  KeyringControllerGetAccountsAction,
} from '@metamask/keyring-controller';
import type {
  SnapControllerEvents,
  SnapControllerState,
} from '@metamask/snaps-controllers';
import type { Snap, ValidatedSnapId } from '@metamask/snaps-utils';
import type { Keyring, Json } from '@metamask/utils';
import { sha256FromString } from 'ethereumjs-util';
<<<<<<< HEAD
import { type Patch } from 'immer';
import type { WritableDraft } from 'immer/dist/internal';
=======
import type { Patch, Draft } from 'immer';
>>>>>>> 5fade5e5
import { v4 as uuid } from 'uuid';

import { getUUIDFromAddressOfNormalAccount, keyringTypeToName } from './utils';

const controllerName = 'AccountsController';

export type AccountsControllerState = {
  internalAccounts: {
    accounts: Record<string, InternalAccount>;
    selectedAccount: string; // id of the selected account
  };
};

export type AccountsControllerGetStateAction = {
  type: `${typeof controllerName}:getState`;
  handler: () => AccountsControllerState;
};

export type AccountsControllerSetSelectedAccountAction = {
  type: `${typeof controllerName}:setSelectedAccount`;
  handler: AccountsController['setSelectedAccount'];
};

export type AccountsControllerSetAccountNameAction = {
  type: `${typeof controllerName}:setAccountName`;
  handler: AccountsController['setAccountName'];
};

export type AccountsControllerListAccountsAction = {
  type: `${typeof controllerName}:listAccounts`;
  handler: AccountsController['listAccounts'];
};

export type AccountsControllerUpdateAccountsAction = {
  type: `${typeof controllerName}:updateAccounts`;
  handler: AccountsController['updateAccounts'];
};

export type AccountsControllerGetSelectedAccountAction = {
  type: `${typeof controllerName}:getSelectedAccount`;
  handler: AccountsController['getSelectedAccount'];
};

export type AccountsControllerGetAccountByAddressAction = {
  type: `${typeof controllerName}:getAccountByAddress`;
  handler: AccountsController['getAccountByAddress'];
};
export type AccountsControllerActions =
  | AccountsControllerGetStateAction
  | AccountsControllerSetSelectedAccountAction
  | AccountsControllerListAccountsAction
  | AccountsControllerSetAccountNameAction
  | AccountsControllerUpdateAccountsAction
  | AccountsControllerGetAccountByAddressAction
  | AccountsControllerGetSelectedAccountAction
  | KeyringControllerGetKeyringForAccountAction
  | KeyringControllerGetKeyringsByTypeAction
  | KeyringControllerGetAccountsAction;

export type AccountsControllerChangeEvent = {
  type: `${typeof controllerName}:stateChange`;
  payload: [AccountsControllerState, Patch[]];
};

export type AccountsControllerSelectedAccountChangeEvent = {
  type: `${typeof controllerName}:selectedAccountChange`;
  payload: [InternalAccount];
};

export type AccountsControllerEvents =
  | AccountsControllerChangeEvent
  | AccountsControllerSelectedAccountChangeEvent
  | SnapControllerEvents
  | KeyringControllerEvents;

export type AccountsControllerMessenger = RestrictedControllerMessenger<
  typeof controllerName,
  AccountsControllerActions,
  AccountsControllerEvents,
  string,
  string
>;

type AddressAndKeyringTypeObject = {
  address: string;
  type: string;
};

const accountsControllerMetadata = {
  internalAccounts: {
    persist: true,
    anonymous: false,
  },
};

const defaultState: AccountsControllerState = {
  internalAccounts: {
    accounts: {},
    selectedAccount: '',
  },
};

/**
 * Controller that manages internal accounts.
 * The accounts controller is responsible for creating and managing internal accounts.
 * It also provides convenience methods for accessing and updating the internal accounts.
 * The accounts controller also listens for keyring state changes and updates the internal accounts accordingly.
 * The accounts controller also listens for snap state changes and updates the internal accounts accordingly.
 *
 */
export class AccountsController extends BaseControllerV2<
  typeof controllerName,
  AccountsControllerState,
  AccountsControllerMessenger
> {
  /**
   * Constructor for AccountsController.
   *
   * @param options - The controller options.
   * @param options.messenger - The messenger object.
   * @param options.state - Initial state to set on this controller
   */
  constructor({
    messenger,
    state,
  }: {
    messenger: AccountsControllerMessenger;
    state: AccountsControllerState;
  }) {
    super({
      messenger,
      name: controllerName,
      metadata: accountsControllerMetadata,
      state: {
        ...defaultState,
        ...state,
      },
    });

    this.messagingSystem.subscribe(
      'SnapController:stateChange',
      (snapStateState) => this.#handleOnSnapStateChange(snapStateState),
    );

    this.messagingSystem.subscribe(
      'KeyringController:stateChange',
      (keyringState) => this.#handleOnKeyringStateChange(keyringState),
    );

    this.#registerMessageHandlers();
  }

  /**
   * Returns the internal account object for the given account ID, if it exists.
   *
   * @param accountId - The ID of the account to retrieve.
   * @returns The internal account object, or undefined if the account does not exist.
   */
  getAccount(accountId: string): InternalAccount | undefined {
    return this.state.internalAccounts.accounts[accountId];
  }

  /**
   * Returns an array of all internal accounts.
   *
   * @returns An array of InternalAccount objects.
   */
  listAccounts(): InternalAccount[] {
    return Object.values(this.state.internalAccounts.accounts);
  }

  /**
   * Returns the internal account object for the given account ID.
   *
   * @param accountId - The ID of the account to retrieve.
   * @returns The internal account object.
   * @throws An error if the account ID is not found.
   */
  getAccountExpect(accountId: string): InternalAccount {
    // Edge case where the extension is setup but the srp is not yet created
    // certain ui elements will query the selected address before any accounts are created.
    if (!accountId) {
      return {
        id: '',
        address: '',
        options: {},
        methods: [],
        type: EthAccountType.Eoa,
        metadata: {
          name: '',
          keyring: {
            type: '',
          },
        },
      };
    }

    const account = this.getAccount(accountId);
    if (account === undefined) {
      throw new Error(`Account Id ${accountId} not found`);
    }
    return account;
  }

  /**
   * Returns the selected internal account.
   *
   * @returns The selected internal account.
   */
  getSelectedAccount(): InternalAccount {
    return this.getAccountExpect(this.state.internalAccounts.selectedAccount);
  }

  /**
   * Returns the account with the specified address.
   * ! This method will only return the first account that matches the address
   * @param address - The address of the account to retrieve.
   * @returns The account with the specified address, or undefined if not found.
   */
  getAccountByAddress(address: string): InternalAccount | undefined {
    return this.listAccounts().find(
      (account) => account.address.toLowerCase() === address.toLowerCase(),
    );
  }

  /**
   * Sets the selected account by its ID.
   *
   * @param accountId - The ID of the account to be selected.
   */
  setSelectedAccount(accountId: string): void {
    const account = this.getAccount(accountId);

<<<<<<< HEAD
    this.update((currentState: WritableDraft<AccountsControllerState>) => {
=======
    this.update((currentState: Draft<AccountsControllerState>) => {
>>>>>>> 5fade5e5
      if (account) {
        currentState.internalAccounts.accounts[
          account.id
        ].metadata.lastSelected = Date.now();
        currentState.internalAccounts.selectedAccount = account.id;
      } else {
        currentState.internalAccounts.selectedAccount = '';
      }
    });

    if (account) {
      this.messagingSystem.publish(
        'AccountsController:selectedAccountChange',
        account,
      );
    }
  }

  /**
   * Sets the name of the account with the given ID.
   *
   * @param accountId - The ID of the account to set the name for.
   * @param accountName - The new name for the account.
   * @throws An error if an account with the same name already exists.
   */
  setAccountName(accountId: string, accountName: string): void {
    const account = this.getAccountExpect(accountId);

    if (
      this.listAccounts().find(
        (internalAccount) =>
          internalAccount.metadata.name === accountName &&
          internalAccount.id !== accountId,
      )
    ) {
      throw new Error('Account name already exists');
    }

<<<<<<< HEAD
    // @ts-expect-error TODO: align BaseController state update callback type
    this.update((currentState: AccountsControllerState) => {
      currentState.internalAccounts.accounts[accountId] = {
=======
    this.update((currentState: Draft<AccountsControllerState>) => {
      const internalAccount = {
>>>>>>> 5fade5e5
        ...account,
        metadata: { ...account.metadata, name: accountName },
      };
      currentState.internalAccounts.accounts[accountId] =
        // @ts-expect-error Assigning a complex type `T` to `Draft<T>` causes an excessive type instantiation depth error.
        internalAccount as Draft<InternalAccount>;
    });
  }

  /**
   * Updates the internal accounts list by retrieving normal and snap accounts,
   * removing duplicates, and updating the metadata of each account.
   *
   * @returns A Promise that resolves when the accounts have been updated.
   */
  async updateAccounts(): Promise<void> {
    const snapAccounts: InternalAccount[] = await this.#listSnapAccounts();
    const normalAccounts = (await this.#listNormalAccounts()).filter(
      (account) =>
        !snapAccounts.find(
          (snapAccount) => snapAccount.address === account.address,
        ),
    );

    // keyring type map.
    const keyringTypes = new Map<string, number>();
    const previousAccounts = this.state.internalAccounts.accounts;

    const accounts: Record<string, InternalAccount> = [
      ...normalAccounts,
      ...snapAccounts,
    ].reduce((internalAccountMap, internalAccount) => {
      const keyringTypeName = keyringTypeToName(
        internalAccount.metadata.keyring.type,
      );
      const keyringAccountIndex = keyringTypes.get(keyringTypeName) ?? 0;
      if (keyringAccountIndex) {
        keyringTypes.set(keyringTypeName, keyringAccountIndex + 1);
      } else {
        keyringTypes.set(keyringTypeName, 1);
      }

      const existingAccount = previousAccounts[internalAccount.id];

      internalAccountMap[internalAccount.id] = {
        ...internalAccount,

        metadata: {
          ...internalAccount.metadata,
          name:
            existingAccount && existingAccount.metadata.name !== ''
              ? existingAccount.metadata.name
              : `${keyringTypeName} ${keyringAccountIndex + 1}`,
          lastSelected: existingAccount?.metadata?.lastSelected,
        },
      };

      return internalAccountMap;
    }, {} as Record<string, InternalAccount>);

<<<<<<< HEAD
    this.update((currentState: WritableDraft<AccountsControllerState>) => {
      currentState.internalAccounts.accounts = accounts;
=======
    this.update((currentState: Draft<AccountsControllerState>) => {
      (currentState as AccountsControllerState).internalAccounts.accounts =
        accounts;
>>>>>>> 5fade5e5
    });
  }

  /**
   * Loads the backup state of the accounts controller.
   *
   * @param backup - The backup state to load.
   */
  loadBackup(backup: AccountsControllerState): void {
    if (backup.internalAccounts) {
<<<<<<< HEAD
      this.update((currentState: WritableDraft<AccountsControllerState>) => {
        currentState.internalAccounts = backup.internalAccounts;
=======
      this.update((currentState: Draft<AccountsControllerState>) => {
        (currentState as AccountsControllerState).internalAccounts =
          backup.internalAccounts;
>>>>>>> 5fade5e5
      });
    }
  }

  /**
   * Generates an internal account for a non-Snap account.
   * @param address - The address of the account.
   * @param type - The type of the account.
   * @returns The generated internal account.
   */
  #generateInternalAccountForNonSnapAccount(
    address: string,
    type: string,
  ): InternalAccount {
    return {
      id: getUUIDFromAddressOfNormalAccount(address),
      address,
      options: {},
      methods: [
        'personal_sign',
        'eth_sign',
        'eth_signTransaction',
        'eth_signTypedData_v1',
        'eth_signTypedData_v3',
        'eth_signTypedData_v4',
      ],
      type: EthAccountType.Eoa,
      metadata: {
        name: '',
        keyring: {
          type,
        },
      },
    };
  }

  /**
   * Returns a list of internal accounts created using the SnapKeyring.
   *
   * @returns A promise that resolves to an array of InternalAccount objects.
   */
  async #listSnapAccounts(): Promise<InternalAccount[]> {
    const [snapKeyring] = this.messagingSystem.call(
      'KeyringController:getKeyringsByType',
      SnapKeyring.type,
    );
    // snap keyring is not available until the first account is created in the keyring controller
    if (!snapKeyring) {
      return [];
    }

    const snapAccounts = await (snapKeyring as SnapKeyring).listAccounts();

    return snapAccounts;
  }

  /**
   * Returns a list of normal accounts.
   * Note: listNormalAccounts is a temporary method until the keyrings all implement the InternalAccount interface.
   * Once all keyrings implement the InternalAccount interface, this method can be removed and getAccounts can be used instead.
   *
   * @returns A Promise that resolves to an array of InternalAccount objects.
   */
  async #listNormalAccounts(): Promise<InternalAccount[]> {
    const addresses = await this.messagingSystem.call(
      'KeyringController:getAccounts',
    );
    const internalAccounts: InternalAccount[] = [];
    for (const address of addresses) {
      const keyring = await this.messagingSystem.call(
        'KeyringController:getKeyringForAccount',
        address,
      );
      const v4options = {
        random: sha256FromString(address).slice(0, 16),
      };

      internalAccounts.push({
        id: uuid(v4options),
        address,
        options: {},
        methods: [
          'personal_sign',
          'eth_sign',
          'eth_signTransaction',
          'eth_signTypedData_v1',
          'eth_signTypedData_v3',
          'eth_signTypedData_v4',
        ],
        type: EthAccountType.Eoa,
        metadata: {
          name: '',
          keyring: {
            type: (keyring as Keyring<Json>).type,
          },
        },
      });
    }

    return internalAccounts.filter(
      (account) => account.metadata.keyring.type !== 'Snap Keyring',
    );
  }

  /**
   * Handles changes in the keyring state, specifically when new accounts are added or removed.
   *
   * @param keyringState - The new state of the keyring controller.
   */
  #handleOnKeyringStateChange(keyringState: KeyringControllerState): void {
    // check if there are any new accounts added
    // TODO: change when accountAdded event is added to the keyring controller

    if (keyringState.isUnlocked) {
      const updatedNormalKeyringAddresses: AddressAndKeyringTypeObject[] = [];
      const updatedSnapKeyringAddresses: AddressAndKeyringTypeObject[] = [];

      for (const keyring of keyringState.keyrings) {
        if (keyring.type === 'Snap Keyring') {
          updatedSnapKeyringAddresses.push(
            ...keyring.accounts.map((address) => {
              return {
                address,
                type: keyring.type,
              };
            }),
          );
        } else {
          updatedNormalKeyringAddresses.push(
            ...keyring.accounts.map((address) => {
              return {
                address,
                type: keyring.type,
              };
            }),
          );
        }
      }

      const { previousNormalInternalAccounts, previousSnapInternalAccounts } =
        this.listAccounts().reduce(
          (accumulator, account) => {
            if (account.metadata.keyring.type === 'Snap Keyring') {
              accumulator.previousSnapInternalAccounts.push(account);
            } else {
              accumulator.previousNormalInternalAccounts.push(account);
            }
            return accumulator;
          },
          {
            previousNormalInternalAccounts: [] as InternalAccount[],
            previousSnapInternalAccounts: [] as InternalAccount[],
          },
        );

      const addedAccounts: AddressAndKeyringTypeObject[] = [];
      const deletedAccounts: InternalAccount[] = [];

      // snap account ids are random uuid while normal accounts
      // are determininistic based on the address

      // ^NOTE: This will be removed when normal accounts also implement internal accounts
      // finding all the normal accounts that were added
      for (const account of updatedNormalKeyringAddresses) {
        if (
          !this.state.internalAccounts.accounts[
            getUUIDFromAddressOfNormalAccount(account.address)
          ]
        ) {
          addedAccounts.push(account);
        }
      }

      // finding all the snap accounts that were added
      for (const account of updatedSnapKeyringAddresses) {
        if (
          !previousSnapInternalAccounts.find(
            (internalAccount) =>
              internalAccount.address.toLowerCase() ===
              account.address.toLowerCase(),
          )
        ) {
          addedAccounts.push(account);
        }
      }

      // finding all the normal accounts that were deleted
      for (const account of previousNormalInternalAccounts) {
        if (
          !updatedNormalKeyringAddresses.find(
            ({ address }) =>
              address.toLowerCase() === account.address.toLowerCase(),
          )
        ) {
          deletedAccounts.push(account);
        }
      }

      // finding all the snap accounts that were deleted
      for (const account of previousSnapInternalAccounts) {
        if (
          !updatedSnapKeyringAddresses.find(
            ({ address }) =>
              address.toLowerCase() === account.address.toLowerCase(),
          )
        ) {
          deletedAccounts.push(account);
        }
      }

      if (deletedAccounts.length > 0) {
        for (const account of deletedAccounts) {
          this.#handleAccountRemoved(account.id);
        }
      }

      if (addedAccounts.length > 0) {
        for (const account of addedAccounts) {
          this.#handleNewAccountAdded(account);
        }
      }

      // handle if the selected account was deleted
      if (!this.getAccount(this.state.internalAccounts.selectedAccount)) {
        const [accountToSelect] = this.listAccounts().sort(
          (accountA, accountB) => {
            // sort by lastSelected descending
            return (
              (accountB.metadata.lastSelected ?? 0) -
              (accountA.metadata.lastSelected ?? 0)
            );
          },
        );

        // if the accountToSelect is undefined, then there are no accounts
        // it mean the keyring was reinitialized.
        this.setSelectedAccount(accountToSelect?.id);
      }
    }
  }

  /**
   * Handles the change in SnapControllerState by updating the metadata of accounts that have a snap enabled.
   *
   * @param snapState - The new SnapControllerState.
   */
  #handleOnSnapStateChange(snapState: SnapControllerState) {
    // only check if snaps changed in status
    const { snaps } = snapState;
    const accounts = this.listAccounts().filter(
      (account) => account.metadata.snap,
    );

<<<<<<< HEAD
    this.update((currentState: WritableDraft<AccountsControllerState>) => {
=======
    this.update((currentState: Draft<AccountsControllerState>) => {
>>>>>>> 5fade5e5
      accounts.forEach((account) => {
        const currentAccount =
          currentState.internalAccounts.accounts[account.id];
        if (currentAccount.metadata.snap) {
          const snapId = currentAccount.metadata.snap.id;
          const storedSnap: Snap = snaps[snapId as ValidatedSnapId];
          if (storedSnap) {
            currentAccount.metadata.snap.enabled =
              storedSnap.enabled && !storedSnap.blocked;
          }
        }
      });
    });
  }

  /**
   * Returns the next account number for a given keyring type.
   * @param keyringType - The type of keyring.
   * @returns An object containing the account prefix and index to use.
   */
  #getNextAccountNumber(keyringType: string): {
    accountPrefix: string;
    indexToUse: number;
  } {
    const keyringName = keyringTypeToName(keyringType);
    const previousKeyringAccounts = this.listAccounts().filter(
      (internalAccount) => {
        if (
          keyringType === 'HD Key Tree' ||
          keyringType === 'Simple Key Pair'
        ) {
          return (
            internalAccount.metadata.keyring.type === 'HD Key Tree' ||
            internalAccount.metadata.keyring.type === 'Simple Key Pair'
          );
        }
        return internalAccount.metadata.keyring.type === keyringType;
      },
    );
    const lastDefaultIndexUsedForKeyringType =
      previousKeyringAccounts
        .filter((internalAccount) =>
          new RegExp(`${keyringName} \\d+$`, 'u').test(
            internalAccount.metadata.name,
          ),
        )
        .map((internalAccount) => {
          const nameToWords = internalAccount.metadata.name.split(' '); // get the index of a default account name
          return parseInt(nameToWords[nameToWords.length], 10);
        })
        .sort((a, b) => b - a)[0] || 0;

    const indexToUse = Math.max(
      previousKeyringAccounts.length + 1,
      lastDefaultIndexUsedForKeyringType + 1,
    );

    return { accountPrefix: keyringName, indexToUse };
  }

  /**
   * Handles the addition of a new account to the controller.
   * If the account is not a Snap Keyring account, generates an internal account for it and adds it to the controller.
   * If the account is a Snap Keyring account, retrieves the account from the keyring and adds it to the controller.
   * @param account - The address and keyring type object of the new account.
   */
  #handleNewAccountAdded(account: AddressAndKeyringTypeObject) {
    let newAccount: InternalAccount;
    if (account.type !== 'Snap Keyring') {
      newAccount = this.#generateInternalAccountForNonSnapAccount(
        account.address,
        account.type,
      );
    } else {
      const [snapKeyring] = this.messagingSystem.call(
        'KeyringController:getKeyringsByType',
        SnapKeyring.type,
      );

      newAccount = (snapKeyring as SnapKeyring).getAccountByAddress(
        account.address,
      ) as InternalAccount;

      // The snap deleted the account before the keyring controller could add it
      if (!newAccount) {
        return;
      }
    }

    // get next index number for the keyring type
    const { accountPrefix, indexToUse } = this.#getNextAccountNumber(
      newAccount.metadata.keyring.type,
    );

    const accountName = `${accountPrefix} ${indexToUse}`;

<<<<<<< HEAD
    this.update((currentState: WritableDraft<AccountsControllerState>) => {
      currentState.internalAccounts.accounts[newAccount.id] = {
=======
    this.update((currentState: Draft<AccountsControllerState>) => {
      (currentState as AccountsControllerState).internalAccounts.accounts[
        newAccount.id
      ] = {
>>>>>>> 5fade5e5
        ...newAccount,
        metadata: {
          ...newAccount.metadata,
          name: accountName,
          lastSelected: Date.now(),
        },
      };
    });

    this.setSelectedAccount(newAccount.id);
  }

  /**
   * Handles the removal of an account from the internal accounts list.
   * @param accountId - The ID of the account to be removed.
   */
  #handleAccountRemoved(accountId: string) {
<<<<<<< HEAD
    this.update((currentState: WritableDraft<AccountsControllerState>) => {
=======
    this.update((currentState: Draft<AccountsControllerState>) => {
>>>>>>> 5fade5e5
      delete currentState.internalAccounts.accounts[accountId];
    });
  }

  /**
   * Registers message handlers for the AccountsController.
   * @private
   */
  #registerMessageHandlers() {
    this.messagingSystem.registerActionHandler(
      `${controllerName}:setSelectedAccount`,
      this.setSelectedAccount.bind(this),
    );

    this.messagingSystem.registerActionHandler(
      `${controllerName}:listAccounts`,
      this.listAccounts.bind(this),
    );

    this.messagingSystem.registerActionHandler(
      `${controllerName}:setAccountName`,
      this.setAccountName.bind(this),
    );

    this.messagingSystem.registerActionHandler(
      `${controllerName}:updateAccounts`,
      this.updateAccounts.bind(this),
    );

    this.messagingSystem.registerActionHandler(
      `${controllerName}:getSelectedAccount`,
      this.getSelectedAccount.bind(this),
    );

    this.messagingSystem.registerActionHandler(
      `${controllerName}:getAccountByAddress`,
      this.getAccountByAddress.bind(this),
    );
  }
}<|MERGE_RESOLUTION|>--- conflicted
+++ resolved
@@ -17,12 +17,7 @@
 import type { Snap, ValidatedSnapId } from '@metamask/snaps-utils';
 import type { Keyring, Json } from '@metamask/utils';
 import { sha256FromString } from 'ethereumjs-util';
-<<<<<<< HEAD
-import { type Patch } from 'immer';
-import type { WritableDraft } from 'immer/dist/internal';
-=======
 import type { Patch, Draft } from 'immer';
->>>>>>> 5fade5e5
 import { v4 as uuid } from 'uuid';
 
 import { getUUIDFromAddressOfNormalAccount, keyringTypeToName } from './utils';
@@ -256,11 +251,7 @@
   setSelectedAccount(accountId: string): void {
     const account = this.getAccount(accountId);
 
-<<<<<<< HEAD
-    this.update((currentState: WritableDraft<AccountsControllerState>) => {
-=======
     this.update((currentState: Draft<AccountsControllerState>) => {
->>>>>>> 5fade5e5
       if (account) {
         currentState.internalAccounts.accounts[
           account.id
@@ -299,14 +290,8 @@
       throw new Error('Account name already exists');
     }
 
-<<<<<<< HEAD
-    // @ts-expect-error TODO: align BaseController state update callback type
-    this.update((currentState: AccountsControllerState) => {
-      currentState.internalAccounts.accounts[accountId] = {
-=======
     this.update((currentState: Draft<AccountsControllerState>) => {
       const internalAccount = {
->>>>>>> 5fade5e5
         ...account,
         metadata: { ...account.metadata, name: accountName },
       };
@@ -367,14 +352,9 @@
       return internalAccountMap;
     }, {} as Record<string, InternalAccount>);
 
-<<<<<<< HEAD
-    this.update((currentState: WritableDraft<AccountsControllerState>) => {
-      currentState.internalAccounts.accounts = accounts;
-=======
     this.update((currentState: Draft<AccountsControllerState>) => {
       (currentState as AccountsControllerState).internalAccounts.accounts =
         accounts;
->>>>>>> 5fade5e5
     });
   }
 
@@ -385,14 +365,9 @@
    */
   loadBackup(backup: AccountsControllerState): void {
     if (backup.internalAccounts) {
-<<<<<<< HEAD
-      this.update((currentState: WritableDraft<AccountsControllerState>) => {
-        currentState.internalAccounts = backup.internalAccounts;
-=======
       this.update((currentState: Draft<AccountsControllerState>) => {
         (currentState as AccountsControllerState).internalAccounts =
           backup.internalAccounts;
->>>>>>> 5fade5e5
       });
     }
   }
@@ -646,11 +621,7 @@
       (account) => account.metadata.snap,
     );
 
-<<<<<<< HEAD
-    this.update((currentState: WritableDraft<AccountsControllerState>) => {
-=======
     this.update((currentState: Draft<AccountsControllerState>) => {
->>>>>>> 5fade5e5
       accounts.forEach((account) => {
         const currentAccount =
           currentState.internalAccounts.accounts[account.id];
@@ -747,15 +718,10 @@
 
     const accountName = `${accountPrefix} ${indexToUse}`;
 
-<<<<<<< HEAD
-    this.update((currentState: WritableDraft<AccountsControllerState>) => {
-      currentState.internalAccounts.accounts[newAccount.id] = {
-=======
     this.update((currentState: Draft<AccountsControllerState>) => {
       (currentState as AccountsControllerState).internalAccounts.accounts[
         newAccount.id
       ] = {
->>>>>>> 5fade5e5
         ...newAccount,
         metadata: {
           ...newAccount.metadata,
@@ -773,11 +739,7 @@
    * @param accountId - The ID of the account to be removed.
    */
   #handleAccountRemoved(accountId: string) {
-<<<<<<< HEAD
-    this.update((currentState: WritableDraft<AccountsControllerState>) => {
-=======
     this.update((currentState: Draft<AccountsControllerState>) => {
->>>>>>> 5fade5e5
       delete currentState.internalAccounts.accounts[accountId];
     });
   }
