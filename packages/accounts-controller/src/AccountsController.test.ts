import { ControllerMessenger } from '@metamask/base-controller';
import type { InternalAccount } from '@metamask/keyring-api';
import { EthAccountType, EthMethod } from '@metamask/keyring-api';
import type { SnapControllerState } from '@metamask/snaps-controllers';
import { SnapStatus } from '@metamask/snaps-utils';
import * as uuid from 'uuid';

import type {
  AccountsControllerActions,
  AccountsControllerEvents,
  AccountsControllerState,
} from './AccountsController';
import { AccountsController } from './AccountsController';
import { keyringTypeToName } from './utils';

jest.mock('uuid');
const mockUUID = jest.spyOn(uuid, 'v4');

const defaultState: AccountsControllerState = {
  internalAccounts: {
    accounts: {},
    selectedAccount: '',
  },
};

const mockGetKeyringForAccount = jest.fn();
const mockGetKeyringByType = jest.fn();
const mockGetAccounts = jest.fn();

const mockAccount: InternalAccount = {
  id: 'mock-id',
  address: '0x123',
  options: {},
  methods: [...Object.values(EthMethod)],
  type: EthAccountType.Eoa,
  metadata: {
    name: 'Account 1',
    keyring: { type: 'HD Key Tree' },
    lastSelected: 1691565967656,
  },
};

const mockAccount2: InternalAccount = {
  id: 'mock-id2',
  address: '0x1234',
  options: {},
  methods: [...Object.values(EthMethod)],
  type: EthAccountType.Eoa,
  metadata: {
    name: 'Account 2',
    keyring: { type: 'HD Key Tree' },
    lastSelected: 1955565967656,
  },
};

const mockAccount3: InternalAccount = {
  id: 'mock-id3',
  address: '0x3333',
  options: {},
  methods: [...Object.values(EthMethod)],
  type: EthAccountType.Eoa,
  metadata: {
    name: '',
    keyring: { type: 'Snap Keyring' },
    snap: {
      enabled: true,
      id: 'mock-snap-id',
      name: 'snap-name',
    },
    lastSelected: 1955565967656,
  },
};

const mockAccount4: InternalAccount = {
  id: 'mock-id4',
  address: '0x4444',
  options: {},
  methods: [...Object.values(EthMethod)],
  type: EthAccountType.Eoa,
  metadata: {
    name: 'Custom Name',
    keyring: { type: 'Snap Keyring' },
    snap: {
      enabled: true,
      id: 'mock-snap-id',
      name: 'snap-name',
    },
    lastSelected: 1955565967656,
  },
};

/**
 * Creates an `InternalAccount` object from the given normal account properties.
 *
 * @param props - The properties of the normal account.
 * @param props.id - The ID of the account.
 * @param props.name - The name of the account.
 * @param props.address - The address of the account.
 * @param props.keyringType - The type of the keyring associated with the account.
 * @param props.snapId - The id of the snap.
 * @param props.snapEnabled - The status of the snap
 * @returns The `InternalAccount` object created from the normal account properties.
 */
function createExpectedInternalAccount({
  id,
  name,
  address,
  keyringType,
  snapId,
  snapEnabled = true,
}: {
  id: string;
  name: string;
  address: string;
  keyringType: string;
  snapId?: string;
  snapEnabled?: boolean;
}): InternalAccount {
  const account: InternalAccount = {
    id,
    address,
    options: {},
    methods: [...Object.values(EthMethod)],
    type: EthAccountType.Eoa,
    metadata: {
      name,
      keyring: { type: keyringType },
      // eslint-disable-next-line @typescript-eslint/ban-ts-comment
      // @ts-ignore
      lastSelected: undefined,
    },
  };

  if (snapId) {
    account.metadata.snap = {
      id: snapId,
      name: 'snap-name',
      enabled: Boolean(snapEnabled),
    };
  }

  return account;
}

/**
 * Sets the `lastSelected` property of the given `account` to `expect.any(Number)`.
 *
 * @param account - The account to modify.
 * @returns The modified account.
 */
function setLastSelectedAsAny(account: InternalAccount): InternalAccount {
  const deepClonedAccount = JSON.parse(
    JSON.stringify({
      ...account,
      metadata: {
        ...account.metadata,
        lastSelected: expect.any(Number),
      },
    }),
  ) as InternalAccount;

  deepClonedAccount.metadata.lastSelected = expect.any(Number);
  return deepClonedAccount;
}

/**
 * Builds a new instance of the ControllerMessenger class for the AccountsController.
 *
 * @returns A new instance of the ControllerMessenger class for the AccountsController.
 */
function buildMessenger() {
  return new ControllerMessenger<
    AccountsControllerActions,
    AccountsControllerEvents
  >();
}

/**
 * Builds a restricted messenger for the AccountsController.
 *
 * @param messenger - The messenger to restrict.
 * @returns The restricted messenger.
 */
function buildAccountsControllerMessenger(messenger = buildMessenger()) {
  return messenger.getRestricted({
    name: 'AccountsController',
    allowedEvents: [
      'SnapController:stateChange',
      'KeyringController:accountRemoved',
      'KeyringController:stateChange',
    ],
    allowedActions: [
      'KeyringController:getAccounts',
      'KeyringController:getKeyringForAccount',
      'KeyringController:getKeyringsByType',
      'AccountsController:listAccounts',
      'AccountsController:setAccountName',
      'AccountsController:setSelectedAccount',
      'AccountsController:updateAccounts',
      'AccountsController:getSelectedAccount',
      'AccountsController:getAccountByAddress',
    ],
  });
}

/**
 * Sets up an instance of the AccountsController class with the given initial state and callbacks.
 *
 * @param options - The options object.
 * @param [options.initialState] - The initial state to use for the AccountsController.
 * @param [options.messenger] - Messenger to use for the AccountsController.
 * @returns An instance of the AccountsController class.
 */
function setupAccountsController({
  initialState = {},
  messenger = buildMessenger(),
}: {
  initialState?: Partial<AccountsControllerState>;
  messenger?: ControllerMessenger<
    AccountsControllerActions,
    AccountsControllerEvents
  >;
}): AccountsController {
  const accountsControllerMessenger =
    buildAccountsControllerMessenger(messenger);

  const accountsController = new AccountsController({
    messenger: accountsControllerMessenger,
    state: { ...defaultState, ...initialState },
  });
  return accountsController;
}

describe('AccountsController', () => {
  afterEach(() => {
    jest.resetAllMocks();
  });

  describe('onSnapStateChange', () => {
    it('should be used enable an account if the snap is enabled and not blocked', async () => {
      const messenger = buildMessenger();
      const mockSnapAccount = createExpectedInternalAccount({
        id: 'mock-id',
        name: 'Snap Account 1',
        address: '0x0',
        keyringType: 'Snap Keyring',
        snapId: 'mock-snap',
        snapEnabled: false,
      });
      const mockSnapChangeState = {
        snaps: {
          'mock-snap': {
            enabled: true,
            id: 'mock-snap',
            blocked: false,
            status: SnapStatus.Running,
          },
        },
      } as any as SnapControllerState;
      const accountsController = setupAccountsController({
        initialState: {
          internalAccounts: {
            accounts: {
              [mockSnapAccount.id]: mockSnapAccount,
            },
            selectedAccount: mockSnapAccount.id,
          },
        },
        messenger,
      });

      messenger.publish('SnapController:stateChange', mockSnapChangeState, []);

      const updatedAccount = accountsController.getAccountExpect(
        mockSnapAccount.id,
      );

      expect(updatedAccount.metadata.snap?.enabled).toBe(true);
    });

    it('should be used disable an account if the snap is disabled', async () => {
      const messenger = buildMessenger();
      const mockSnapAccount = createExpectedInternalAccount({
        id: 'mock-id',
        name: 'Snap Account 1',
        address: '0x0',
        keyringType: 'Snap Keyring',
        snapId: 'mock-snap',
      });
      const mockSnapChangeState = {
        snaps: {
          'mock-snap': {
            enabled: false,
            id: 'mock-snap',
            blocked: false,
            status: SnapStatus.Running,
          },
        },
      } as any as SnapControllerState;
      const accountsController = setupAccountsController({
        initialState: {
          internalAccounts: {
            accounts: {
              [mockSnapAccount.id]: mockSnapAccount,
            },
            selectedAccount: mockSnapAccount.id,
          },
        },
        messenger,
      });

      messenger.publish('SnapController:stateChange', mockSnapChangeState, []);

      const updatedAccount = accountsController.getAccountExpect(
        mockSnapAccount.id,
      );

      expect(updatedAccount.metadata.snap?.enabled).toBe(false);
    });

    it('should be used disable an account if the snap is blocked', async () => {
      const messenger = buildMessenger();
      const mockSnapAccount = createExpectedInternalAccount({
        id: 'mock-id',
        name: 'Snap Account 1',
        address: '0x0',
        keyringType: 'Snap Keyring',
        snapId: 'mock-snap',
      });
      const mockSnapChangeState = {
        snaps: {
          'mock-snap': {
            enabled: true,
            id: 'mock-snap',
            blocked: true,
            status: SnapStatus.Running,
          },
        },
      } as any as SnapControllerState;
      const accountsController = setupAccountsController({
        initialState: {
          internalAccounts: {
            accounts: {
              [mockSnapAccount.id]: mockSnapAccount,
            },
            selectedAccount: mockSnapAccount.id,
          },
        },
        messenger,
      });

      messenger.publish('SnapController:stateChange', mockSnapChangeState, []);

      const updatedAccount = accountsController.getAccountExpect(
        mockSnapAccount.id,
      );

      expect(updatedAccount.metadata.snap?.enabled).toBe(false);
    });
  });

  describe('onKeyringStateChange', () => {
    afterEach(() => {
      jest.clearAllMocks();
    });
    it('should only update if the keyring is unlocked', async () => {
      const messenger = buildMessenger();

      const mockNewKeyringState = {
        isUnlocked: false,
        keyrings: [
          {
            accounts: [mockAccount.address, mockAccount2.address],
            type: 'HD Key Tree',
          },
        ],
      };
      const accountsController = setupAccountsController({
        initialState: {
          internalAccounts: {
            accounts: {},
            selectedAccount: '',
          },
        },
        messenger,
      });

      messenger.publish(
        'KeyringController:stateChange',
        mockNewKeyringState,
        [],
      );

      const accounts = accountsController.listAccounts();

      expect(accounts).toStrictEqual([]);
    });

    describe('adding accounts', () => {
      it('should add new accounts', async () => {
        const messenger = buildMessenger();
        mockUUID
          .mockReturnValueOnce('mock-id') // call to check if its a new account
          .mockReturnValueOnce('mock-id2') // call to check if its a new account
          .mockReturnValueOnce('mock-id2'); // call to add account

        const mockNewKeyringState = {
          isUnlocked: true,
          keyrings: [
            {
              type: 'HD Key Tree',
              accounts: [mockAccount.address, mockAccount2.address],
            },
          ],
        };
        const accountsController = setupAccountsController({
          initialState: {
            internalAccounts: {
              accounts: {
                [mockAccount.id]: mockAccount,
                [mockAccount3.id]: mockAccount3,
              },
              selectedAccount: mockAccount.id,
            },
          },
          messenger,
        });

        messenger.publish(
          'KeyringController:stateChange',
          mockNewKeyringState,
          [],
        );

        const accounts = accountsController.listAccounts();

        expect(accounts).toStrictEqual([
          mockAccount,
          setLastSelectedAsAny(mockAccount2),
        ]);
      });

      it('should add snap accounts', async () => {
        mockUUID.mockReturnValueOnce('mock-id'); // call to check if its a new account

        const messenger = buildMessenger();
        messenger.registerActionHandler(
          'KeyringController:getKeyringsByType',
          mockGetKeyringByType.mockReturnValue([
            {
              type: 'Snap Keyring',
              getAccountByAddress: jest
                .fn()
                .mockReturnValueOnce(mockAccount3)
                .mockReturnValueOnce(mockAccount4),
            },
          ]),
        );

        const mockNewKeyringState = {
          isUnlocked: true,
          keyrings: [
            {
              type: 'HD Key Tree',
              accounts: [mockAccount.address],
            },
            {
              type: 'Snap Keyring',
              accounts: [mockAccount3.address, mockAccount4.address],
            },
          ],
        };

        const accountsController = setupAccountsController({
          initialState: {
            internalAccounts: {
              accounts: {
                [mockAccount.id]: mockAccount,
                [mockAccount4.id]: mockAccount4,
              },
              selectedAccount: mockAccount.id,
            },
          },
          messenger,
        });

        messenger.publish(
          'KeyringController:stateChange',
          mockNewKeyringState,
          [],
        );

        const accounts = accountsController.listAccounts();

        expect(accounts).toStrictEqual([
          mockAccount,
          setLastSelectedAsAny(mockAccount4),
          setLastSelectedAsAny(
            createExpectedInternalAccount({
              id: 'mock-id3',
              name: 'Snap Account 2',
              address: mockAccount3.address,
              keyringType: mockAccount3.metadata.keyring.type,
              snapId: mockAccount3.metadata.snap?.id,
            }),
          ),
        ]);
      });

      it('should handle the event when a snap deleted the account before the it was added', async () => {
        mockUUID.mockReturnValueOnce('mock-id'); // call to check if its a new account
        const messenger = buildMessenger();
        messenger.registerActionHandler(
          'KeyringController:getKeyringsByType',
          mockGetKeyringByType.mockReturnValue([
            {
              type: 'Snap Keyring',
              getAccountByAddress: jest
                .fn()
                .mockReturnValueOnce(null)
                .mockReturnValueOnce(mockAccount4),
            },
          ]),
        );

        const mockNewKeyringState = {
          isUnlocked: true,
          keyrings: [
            {
              type: 'HD Key Tree',
              accounts: [mockAccount.address],
            },
            {
              type: 'Snap Keyring',
              accounts: [mockAccount3.address, mockAccount4.address],
            },
          ],
        };

        const accountsController = setupAccountsController({
          initialState: {
            internalAccounts: {
              accounts: {
                [mockAccount.id]: mockAccount,
                [mockAccount4.id]: mockAccount4,
              },
              selectedAccount: mockAccount.id,
            },
          },
          messenger,
        });

        messenger.publish(
          'KeyringController:stateChange',
          mockNewKeyringState,
          [],
        );

        const accounts = accountsController.listAccounts();

        expect(accounts).toStrictEqual([
          mockAccount,
          setLastSelectedAsAny(mockAccount4),
        ]);
      });

      it('should increment the default account number when adding an account', async () => {
        const messenger = buildMessenger();
        mockUUID
          .mockReturnValueOnce('mock-id') // call to check if its a new account
          .mockReturnValueOnce('mock-id2') // call to check if its a new account
          .mockReturnValueOnce('mock-id3') // call to check if its a new account
          .mockReturnValueOnce('mock-id3'); // call to add account

        const mockNewKeyringState = {
          isUnlocked: true,
          keyrings: [
            {
              type: 'HD Key Tree',
              accounts: [
                mockAccount.address,
                mockAccount2.address,
                mockAccount3.address,
              ],
            },
          ],
        };
        const accountsController = setupAccountsController({
          initialState: {
            internalAccounts: {
              accounts: {
                [mockAccount.id]: mockAccount,
                [mockAccount2.id]: mockAccount2,
              },
              selectedAccount: mockAccount.id,
            },
          },
          messenger,
        });

        messenger.publish(
          'KeyringController:stateChange',
          mockNewKeyringState,
          [],
        );

        const accounts = accountsController.listAccounts();

        expect(accounts).toStrictEqual([
          mockAccount,
          mockAccount2,
          setLastSelectedAsAny(
            createExpectedInternalAccount({
              id: 'mock-id3',
              name: 'Account 3',
              address: mockAccount3.address,
              keyringType: 'HD Key Tree',
            }),
          ),
        ]);
      });

      it('should use the next number after the total number of accounts of a keyring when adding an account, if the index is lower', async () => {
        const messenger = buildMessenger();
        mockUUID
          .mockReturnValueOnce('mock-id') // call to check if its a new account
          .mockReturnValueOnce('mock-id2') // call to check if its a new account
          .mockReturnValueOnce('mock-id3') // call to check if its a new account
          .mockReturnValueOnce('mock-id3'); // call to add account

        const mockAccount2WithCustomName = createExpectedInternalAccount({
          id: 'mock-id2',
          name: 'Custom Name',
          address: mockAccount2.address,
          keyringType: 'HD Key Tree',
        });

        const mockNewKeyringState = {
          isUnlocked: true,
          keyrings: [
            {
              type: 'HD Key Tree',
              accounts: [
                mockAccount.address,
                mockAccount2.address,
                mockAccount3.address,
              ],
            },
          ],
        };
        const accountsController = setupAccountsController({
          initialState: {
            internalAccounts: {
              accounts: {
                [mockAccount.id]: mockAccount,
                [mockAccount2WithCustomName.id]: mockAccount2WithCustomName,
              },
              selectedAccount: mockAccount.id,
            },
          },
          messenger,
        });

        messenger.publish(
          'KeyringController:stateChange',
          mockNewKeyringState,
          [],
        );

        const accounts = accountsController.listAccounts();

        expect(accounts).toStrictEqual([
          mockAccount,
          mockAccount2WithCustomName,
          setLastSelectedAsAny(
            createExpectedInternalAccount({
              id: 'mock-id3',
              name: 'Account 3',
              address: mockAccount3.address,
              keyringType: 'HD Key Tree',
            }),
          ),
        ]);
      });

      it('should handle when the account to set as selectedAccount is undefined', async () => {
        mockUUID.mockReturnValueOnce('mock-id'); // call to check if its a new account

        const messenger = buildMessenger();
        messenger.registerActionHandler(
          'KeyringController:getKeyringsByType',
          mockGetKeyringByType.mockReturnValue([
            {
              type: 'Snap Keyring',
              getAccountByAddress: jest.fn().mockReturnValueOnce(null),
            },
          ]),
        );

        const mockNewKeyringState = {
          isUnlocked: true,
          keyrings: [
            {
              type: 'HD Key Tree',
              accounts: [],
            },
            {
              type: 'Snap Keyring',
              accounts: [mockAccount3.address],
            },
          ],
        };

        const accountsController = setupAccountsController({
          initialState: {
            internalAccounts: {
              accounts: {},
              selectedAccount: 'missing',
            },
          },
          messenger,
        });

        messenger.publish(
          'KeyringController:stateChange',
          mockNewKeyringState,
          [],
        );

        const { selectedAccount } = accountsController.state.internalAccounts;

        expect(selectedAccount).toBe('');
      });
    });

    describe('deleting account', () => {
      it('should delete accounts if its gone from the keyring state', async () => {
        const messenger = buildMessenger();
        mockUUID.mockReturnValueOnce('mock-id2');

        const mockNewKeyringState = {
          isUnlocked: true,
          keyrings: [
            {
              type: 'HD Key Tree',
              accounts: [mockAccount2.address],
            },
          ],
        };
        const accountsController = setupAccountsController({
          initialState: {
            internalAccounts: {
              accounts: {
                [mockAccount.id]: mockAccount,
                [mockAccount2.id]: mockAccount2,
              },
              selectedAccount: mockAccount.id,
            },
          },
          messenger,
        });

        messenger.publish(
          'KeyringController:stateChange',
          mockNewKeyringState,
          [],
        );

        const accounts = accountsController.listAccounts();

        expect(accounts).toStrictEqual([setLastSelectedAsAny(mockAccount2)]);
        expect(accountsController.getSelectedAccount()).toStrictEqual(
          setLastSelectedAsAny(mockAccount2),
        );
      });

      it('should delete accounts and set the most recent lastSelected account', async () => {
        const messenger = buildMessenger();
        mockUUID
          .mockReturnValueOnce('mock-id')
          .mockReturnValueOnce('mock-id2')
          .mockReturnValueOnce('mock-id')
          .mockReturnValueOnce('mock-id2');

        const mockNewKeyringState = {
          isUnlocked: true,
          keyrings: [
            {
              type: 'HD Key Tree',
              accounts: [mockAccount.address, mockAccount2.address],
            },
          ],
        };
        const accountsController = setupAccountsController({
          initialState: {
            internalAccounts: {
              accounts: {
                'missing-account': {
                  id: 'missing-account',
                  address: '0x999',
                  metadata: {
                    keyring: {
                      type: 'HD Key Tree',
                    },
                  },
                } as unknown as InternalAccount,
                [mockAccount.id]: mockAccount,
                [mockAccount2.id]: mockAccount2,
              },
              selectedAccount: 'missing-account',
            },
          },
          messenger,
        });

        messenger.publish(
          'KeyringController:stateChange',
          mockNewKeyringState,
          [],
        );

        const accounts = accountsController.listAccounts();

        expect(accounts).toStrictEqual([
          setLastSelectedAsAny(mockAccount),
          setLastSelectedAsAny(mockAccount2),
        ]);
        expect(accountsController.getSelectedAccount()).toStrictEqual(
          setLastSelectedAsAny(mockAccount2),
        );
      });

      it('should delete accounts and set the most recent lastSelected account when there are accounts that have never been selected', async () => {
        const messenger = buildMessenger();
        mockUUID
          .mockReturnValueOnce('mock-id')
          .mockReturnValueOnce('mock-id2')
          .mockReturnValueOnce('mock-id')
          .mockReturnValueOnce('mock-id2');

        const mockAccount2WithoutLastSelected = {
          ...mockAccount2,
          metadata: {
            ...mockAccount2.metadata,
            lastSelected: undefined,
          },
        };
        const mockNewKeyringState = {
          isUnlocked: true,
          keyrings: [
            {
              type: 'HD Key Tree',
              accounts: [mockAccount.address, mockAccount2.address],
            },
          ],
        };
        const accountsController = setupAccountsController({
          initialState: {
            internalAccounts: {
              accounts: {
                'missing-account': {
                  id: 'missing-account',
                  address: '0x999',
                  metadata: {
                    keyring: {
                      type: 'HD Key Tree',
                    },
                  },
                } as unknown as InternalAccount,
                [mockAccount.id]: mockAccount,
                [mockAccount2.id]: mockAccount2WithoutLastSelected,
              },
              selectedAccount: 'missing-account',
            },
          },
          messenger,
        });

        messenger.publish(
          'KeyringController:stateChange',
          mockNewKeyringState,
          [],
        );

        const accounts = accountsController.listAccounts();

        expect(accounts).toStrictEqual([
          setLastSelectedAsAny(mockAccount),
          mockAccount2WithoutLastSelected,
        ]);
        expect(accountsController.getSelectedAccount()).toStrictEqual(
          setLastSelectedAsAny(mockAccount),
        );
      });

      it('should delete the account and select the account with the most recent lastSelected', async () => {
        const messenger = buildMessenger();
        mockUUID.mockReturnValueOnce('mock-id').mockReturnValueOnce('mock-id2');

        const mockAccountWithoutLastSelected = {
          ...mockAccount,
          metadata: {
            ...mockAccount.metadata,
            lastSelected: undefined,
          },
        };

        const mockAccount2WithoutLastSelected = {
          ...mockAccount2,
          metadata: {
            ...mockAccount2.metadata,
            lastSelected: undefined,
          },
        };

        const mockNewKeyringState = {
          isUnlocked: true,
          keyrings: [
            {
              type: 'HD Key Tree',
              accounts: [
                mockAccountWithoutLastSelected.address,
                mockAccount2.address,
              ],
            },
          ],
        };
        const accountsController = setupAccountsController({
          initialState: {
            internalAccounts: {
              accounts: {
                'missing-account': {
                  id: 'missing-account',
                  address: '0x999',
                  metadata: {
                    keyring: {
                      type: 'HD Key Tree',
                    },
                  },
                  [mockAccount2.id]: mockAccount2WithoutLastSelected,
                } as unknown as InternalAccount,
                [mockAccount.id]: mockAccountWithoutLastSelected,
                [mockAccount2.id]: mockAccount2WithoutLastSelected,
              },
              selectedAccount: 'missing-account',
            },
          },
          messenger,
        });

        messenger.publish(
          'KeyringController:stateChange',
          mockNewKeyringState,
          [],
        );

        const accounts = accountsController.listAccounts();

        expect(accounts).toStrictEqual([
          setLastSelectedAsAny(mockAccountWithoutLastSelected),
          mockAccount2WithoutLastSelected,
        ]);
        expect(accountsController.getSelectedAccount()).toStrictEqual(
          setLastSelectedAsAny(mockAccountWithoutLastSelected),
        );
      });
    });

    it('should handle keyring reinitialization', async () => {
      const messenger = buildMessenger();
      const mockInitialAccount = createExpectedInternalAccount({
        id: 'mock-id',
        name: 'Account 1',
        address: '0x123',
        keyringType: 'HD Key Tree',
      });
      const mockReinitialisedAccount = createExpectedInternalAccount({
        id: 'mock-id2',
        name: 'Account 1',
        address: '0x456',
        keyringType: 'HD Key Tree',
      });
      mockUUID
        .mockReturnValueOnce('mock-id2') // call to check if its a new account
        .mockReturnValueOnce('mock-id2'); // call to add account

      const mockNewKeyringState = {
        isUnlocked: true,
        keyrings: [
          {
            type: 'HD Key Tree',
            accounts: [mockReinitialisedAccount.address],
          },
        ],
      };
      const accountsController = setupAccountsController({
        initialState: {
          internalAccounts: {
            accounts: {
              [mockInitialAccount.id]: mockInitialAccount,
            },
            selectedAccount: mockInitialAccount.id,
          },
        },
        messenger,
      });

      messenger.publish(
        'KeyringController:stateChange',
        mockNewKeyringState,
        [],
      );

      const selectedAccount = accountsController.getSelectedAccount();
      const accounts = accountsController.listAccounts();
      const expectedAccount = setLastSelectedAsAny(mockReinitialisedAccount);

      expect(selectedAccount).toStrictEqual(expectedAccount);
      expect(accounts).toStrictEqual([expectedAccount]);
    });
  });

  describe('updateAccounts', () => {
    const mockAddress1 = '0x123';
    const mockAddress2 = '0x456';
    let mockSnapAccount: InternalAccount;
    let mockSnapAccount2: InternalAccount;

    // Creating deep clones
    beforeEach(() => {
      mockSnapAccount = JSON.parse(
        JSON.stringify({
          ...mockAccount,
          metadata: {
            ...mockAccount.metadata,
            keyring: {
              type: 'Snap Keyring',
            },
            snap: {
              enabled: true,
              id: 'mock-snap-id',
              name: '',
            },
            lastSelected: undefined,
          },
        }),
      );
      mockSnapAccount2 = JSON.parse(
        JSON.stringify({
          ...mockAccount2,
          metadata: {
            ...mockAccount2.metadata,
            keyring: {
              type: 'Snap Keyring',
            },
            snap: {
              enabled: true,
              id: 'mock-snap-id2',
              name: 'snap-name',
            },
            lastSelected: undefined,
          },
        }),
      );
    });

    afterEach(() => {
      jest.clearAllMocks();
    });

    it('should update accounts with normal accounts', async () => {
      mockUUID.mockReturnValueOnce('mock-id').mockReturnValueOnce('mock-id2');
      const messenger = buildMessenger();
      messenger.registerActionHandler(
        'KeyringController:getAccounts',
        mockGetAccounts.mockResolvedValueOnce([mockAddress1, mockAddress2]),
      );

      messenger.registerActionHandler(
        'KeyringController:getKeyringForAccount',
        mockGetKeyringForAccount.mockResolvedValue({ type: 'HD Key Tree' }),
      );

      messenger.registerActionHandler(
        'KeyringController:getKeyringsByType',
        mockGetKeyringByType.mockReturnValue([
          {
            type: 'Snap Keyring',
            listAccounts: async () => [],
          },
        ]),
      );

      const accountsController = setupAccountsController({
        initialState: {
          internalAccounts: {
            accounts: {},
            selectedAccount: '',
          },
        },
        messenger,
      });
      const expectedAccounts = [
        createExpectedInternalAccount({
          name: 'Account 1',
          id: 'mock-id',
          address: mockAddress1,
          keyringType: 'HD Key Tree',
        }),
        createExpectedInternalAccount({
          name: 'Account 2',
          id: 'mock-id2',
          address: mockAddress2,
          keyringType: 'HD Key Tree',
        }),
      ];

      await accountsController.updateAccounts();

      expect(accountsController.listAccounts()).toStrictEqual(expectedAccounts);
    });

    it('should update accounts with snap accounts when snap keyring is defined and has accounts', async () => {
      const messenger = buildMessenger();
      messenger.registerActionHandler(
        'KeyringController:getAccounts',
        mockGetAccounts.mockResolvedValueOnce([]),
      );

      messenger.registerActionHandler(
        'KeyringController:getKeyringsByType',
        mockGetKeyringByType.mockReturnValue([
          {
            type: 'Snap Keyring',
            listAccounts: async () => [mockSnapAccount, mockSnapAccount2],
          },
        ]),
      );

      const accountsController = setupAccountsController({
        initialState: {
          internalAccounts: {
            accounts: {},
            selectedAccount: '',
          },
        },
        messenger,
      });

      const expectedAccount1 = {
        ...mockSnapAccount,
        metadata: {
          ...mockSnapAccount.metadata,
          name: 'Snap Account 1',
          lastSelected: undefined,
        },
      };

      const expectedAccount2 = {
        ...mockSnapAccount2,
        metadata: {
          ...mockSnapAccount2.metadata,
          name: 'Snap Account 2',
          lastSelected: undefined,
        },
      };

      const expectedAccounts = [expectedAccount1, expectedAccount2];

      await accountsController.updateAccounts();

      expect(accountsController.listAccounts()).toStrictEqual(expectedAccounts);
    });

    it('should return an empty array if the snap keyring is not defined', async () => {
      const messenger = buildMessenger();
      messenger.registerActionHandler(
        'KeyringController:getAccounts',
        mockGetAccounts.mockResolvedValueOnce([]),
      );

      messenger.registerActionHandler(
        'KeyringController:getKeyringsByType',
        mockGetKeyringByType.mockReturnValueOnce([undefined]),
      );

      const accountsController = setupAccountsController({
        initialState: {
          internalAccounts: {
            accounts: {},
            selectedAccount: '',
          },
        },
        messenger,
      });

      const expectedAccounts: InternalAccount[] = [];

      await accountsController.updateAccounts();

      expect(accountsController.listAccounts()).toStrictEqual(expectedAccounts);
    });

    it('should set the account with the correct index', async () => {
      mockUUID.mockReturnValueOnce('mock-id').mockReturnValueOnce('mock-id2');
      const messenger = buildMessenger();
      messenger.registerActionHandler(
        'KeyringController:getAccounts',
        mockGetAccounts.mockResolvedValueOnce([mockAddress1, mockAddress2]),
      );

      messenger.registerActionHandler(
        'KeyringController:getKeyringForAccount',
        mockGetKeyringForAccount.mockResolvedValue({ type: 'HD Key Tree' }),
      );

      messenger.registerActionHandler(
        'KeyringController:getKeyringsByType',
        mockGetKeyringByType.mockReturnValue([
          {
            type: 'Snap Keyring',
            listAccounts: async () => [],
          },
        ]),
      );

      const accountsController = setupAccountsController({
        initialState: {
          internalAccounts: {
            accounts: {
              [mockAccount.id]: mockAccount,
            },
            selectedAccount: mockAccount.id,
          },
        },
        messenger,
      });
      const expectedAccounts = [
        mockAccount,
        createExpectedInternalAccount({
          name: 'Account 2',
          id: 'mock-id2',
          address: mockAddress2,
          keyringType: 'HD Key Tree',
        }),
      ];

      await accountsController.updateAccounts();

      expect(accountsController.listAccounts()).toStrictEqual(expectedAccounts);
    });

    it('should filter snap accounts from normalAccounts', async () => {
      mockUUID.mockReturnValueOnce('mock-id');
      const messenger = buildMessenger();
      messenger.registerActionHandler(
        'KeyringController:getKeyringsByType',
        mockGetKeyringByType.mockReturnValueOnce([
          {
            type: 'Snap Keyring',
            listAccounts: async () => [mockSnapAccount2],
          },
        ]),
      );

      // first account will be normal, second will be a snap account
      messenger.registerActionHandler(
        'KeyringController:getAccounts',
        mockGetAccounts.mockResolvedValue([mockAddress1, '0x1234']),
      );
      messenger.registerActionHandler(
        'KeyringController:getKeyringForAccount',
        mockGetKeyringForAccount
          .mockResolvedValueOnce({ type: 'HD Key Tree' })
          .mockResolvedValueOnce({ type: 'Snap Keyring' }),
      );

      const accountsController = setupAccountsController({
        initialState: {
          internalAccounts: {
            accounts: {},
            selectedAccount: '',
          },
        },
        messenger,
      });
      const expectedAccounts = [
        createExpectedInternalAccount({
          name: 'Account 1',
          id: 'mock-id',
          address: mockAddress1,
          keyringType: 'HD Key Tree',
        }),
        createExpectedInternalAccount({
          name: 'Snap Account 1', // it is Snap Account 1 because it is the only snap account
          id: mockSnapAccount2.id,
          address: mockSnapAccount2.address,
          keyringType: 'Snap Keyring',
          snapId: 'mock-snap-id2',
        }),
      ];

      await accountsController.updateAccounts();

      expect(accountsController.listAccounts()).toStrictEqual(expectedAccounts);
    });

    it('should filter snap accounts from normalAccounts even if the snap account is listed before normal accounts', async () => {
      mockUUID.mockReturnValue('mock-id');
      const messenger = buildMessenger();
      messenger.registerActionHandler(
        'KeyringController:getKeyringsByType',
        mockGetKeyringByType.mockReturnValueOnce([
          {
            type: 'Snap Keyring',
            listAccounts: async () => [mockSnapAccount2],
          },
        ]),
      );

      // first account will be normal, second will be a snap account
      messenger.registerActionHandler(
        'KeyringController:getAccounts',
        mockGetAccounts.mockResolvedValue(['0x1234', mockAddress1]),
      );
      messenger.registerActionHandler(
        'KeyringController:getKeyringForAccount',
        mockGetKeyringForAccount
          .mockResolvedValueOnce({ type: 'Snap Keyring' })
          .mockResolvedValueOnce({ type: 'HD Key Tree' }),
      );

      const accountsController = setupAccountsController({
        initialState: {
          internalAccounts: {
            accounts: {},
            selectedAccount: '',
          },
        },
        messenger,
      });
      const expectedAccounts = [
        createExpectedInternalAccount({
          name: 'Account 1',
          id: 'mock-id',
          address: mockAddress1,
          keyringType: 'HD Key Tree',
        }),
        createExpectedInternalAccount({
          name: 'Snap Account 1', // it is Snap Account 1 because it is the only snap account
          id: mockSnapAccount2.id,
          address: mockSnapAccount2.address,
          keyringType: 'Snap Keyring',
          snapId: 'mock-snap-id2',
          snapEnabled: true,
        }),
      ];

      await accountsController.updateAccounts();

      expect(accountsController.listAccounts()).toStrictEqual(expectedAccounts);
    });

    it.each([
      'Simple Key Pair',
      'HD Key Tree',
      'Trezor Hardware',
      'Ledger Hardware',
      'Lattice Hardware',
      'QR Hardware Wallet Device',
      'Custody',
    ])('should add accounts for %s type', async (keyringType) => {
      mockUUID.mockReturnValue('mock-id');

      const messenger = buildMessenger();
      messenger.registerActionHandler(
        'KeyringController:getAccounts',
        mockGetAccounts.mockResolvedValue([mockAddress1]),
      );
      messenger.registerActionHandler(
        'KeyringController:getKeyringForAccount',
        mockGetKeyringForAccount.mockResolvedValue({ type: keyringType }),
      );

      messenger.registerActionHandler(
        'KeyringController:getKeyringsByType',
        mockGetKeyringByType.mockReturnValue([
          {
            type: 'Snap Keyring',
            listAccounts: async () => [],
          },
        ]),
      );

      const accountsController = setupAccountsController({
        initialState: {
          internalAccounts: {
            accounts: {},
            selectedAccount: '',
          },
        },
        messenger,
      });

      const expectedAccounts = [
        createExpectedInternalAccount({
          name: `${keyringTypeToName(keyringType)} 1`,
          id: 'mock-id',
          address: mockAddress1,
          keyringType,
        }),
      ];

      await accountsController.updateAccounts();

      expect(accountsController.listAccounts()).toStrictEqual(expectedAccounts);
    });

    it('should throw an error if the keyring type is unknown', async () => {
      mockUUID.mockReturnValue('mock-id');

      const messenger = buildMessenger();
      messenger.registerActionHandler(
        'KeyringController:getAccounts',
        mockGetAccounts.mockResolvedValue([mockAddress1]),
      );
      messenger.registerActionHandler(
        'KeyringController:getKeyringForAccount',
        mockGetKeyringForAccount.mockResolvedValue({ type: 'unknown' }),
      );

      messenger.registerActionHandler(
        'KeyringController:getKeyringsByType',
        mockGetKeyringByType.mockReturnValue([
          {
            type: 'Snap Keyring',
            listAccounts: async () => [],
          },
        ]),
      );

      const accountsController = setupAccountsController({
        initialState: {
          internalAccounts: {
            accounts: {},
            selectedAccount: '',
          },
        },
        messenger,
      });

      await expect(accountsController.updateAccounts()).rejects.toThrow(
        'Unknown keyring unknown',
      );
    });
  });

  describe('loadBackup', () => {
    it('should load a backup', async () => {
      const accountsController = setupAccountsController({
        initialState: {
          internalAccounts: {
            accounts: {},
            selectedAccount: '',
          },
        },
      });

      accountsController.loadBackup({
        internalAccounts: {
          accounts: {
            [mockAccount.id]: mockAccount,
          },
          selectedAccount: mockAccount.id,
        },
      });

      expect(accountsController.state).toStrictEqual({
        internalAccounts: {
          accounts: {
            [mockAccount.id]: mockAccount,
          },
          selectedAccount: mockAccount.id,
        },
      });
    });

    it('should not load backup if the data is undefined', () => {
      const accountsController = setupAccountsController({
        initialState: {
          internalAccounts: {
            accounts: { [mockAccount.id]: mockAccount },
            selectedAccount: mockAccount.id,
          },
        },
      });

      // @ts-expect-error incorrect state
      accountsController.loadBackup({});

      expect(accountsController.state).toStrictEqual({
        internalAccounts: {
          accounts: {
            [mockAccount.id]: mockAccount,
          },
          selectedAccount: mockAccount.id,
        },
      });
    });
  });

  describe('getAccount', () => {
    it('should return an account by ID', () => {
      const accountsController = setupAccountsController({
        initialState: {
          internalAccounts: {
            accounts: { [mockAccount.id]: mockAccount },
            selectedAccount: mockAccount.id,
          },
        },
      });

      const result = accountsController.getAccount(mockAccount.id);

      expect(result).toStrictEqual(
        setLastSelectedAsAny(mockAccount as InternalAccount),
      );
    });
    it('should return undefined for an unknown account ID', () => {
      const accountsController = setupAccountsController({
        initialState: {
          internalAccounts: {
            accounts: { [mockAccount.id]: mockAccount },
            selectedAccount: mockAccount.id,
          },
        },
      });

      const result = accountsController.getAccount("I don't exist");

      expect(result).toBeUndefined();
    });
  });

  describe('listAccounts', () => {
    it('should return a list of accounts', () => {
      const accountsController = setupAccountsController({
        initialState: {
          internalAccounts: {
            accounts: {
              [mockAccount.id]: mockAccount,
              [mockAccount2.id]: mockAccount2,
            },
            selectedAccount: mockAccount.id,
          },
        },
      });

      const result = accountsController.listAccounts();

      expect(result).toStrictEqual([
        setLastSelectedAsAny(mockAccount as InternalAccount),
        setLastSelectedAsAny(mockAccount2 as InternalAccount),
      ]);
    });
  });

  describe('getAccountExpect', () => {
    it('should return an account by ID', () => {
      const accountsController = setupAccountsController({
        initialState: {
          internalAccounts: {
            accounts: { [mockAccount.id]: mockAccount },
            selectedAccount: mockAccount.id,
          },
        },
      });
      const result = accountsController.getAccountExpect(mockAccount.id);

      expect(result).toStrictEqual(
        setLastSelectedAsAny(mockAccount as InternalAccount),
      );
    });

    it('should throw an error for an unknown account ID', () => {
      const accountsController = setupAccountsController({
        initialState: {
          internalAccounts: {
            accounts: { [mockAccount.id]: mockAccount },
            selectedAccount: mockAccount.id,
          },
        },
      });

      expect(() => accountsController.getAccountExpect('unknown id')).toThrow(
        `Account Id unknown id not found`,
      );
    });

    it('should handle the edge case of undefined accountId during onboarding', async () => {
      const accountsController = setupAccountsController({
        initialState: {
          internalAccounts: {
            accounts: { [mockAccount.id]: mockAccount },
            selectedAccount: mockAccount.id,
          },
        },
      });

      // @ts-expect-error forcing undefined accountId
      expect(accountsController.getAccountExpect(undefined)).toStrictEqual({
        id: '',
        address: '',
        options: {},
        methods: [],
        type: EthAccountType.Eoa,
        metadata: {
          name: '',
          keyring: {
            type: '',
          },
        },
      });
    });
  });

  describe('getSelectedAccount', () => {
    it('should return the selected account', () => {
      const accountsController = setupAccountsController({
        initialState: {
          internalAccounts: {
            accounts: { [mockAccount.id]: mockAccount },
            selectedAccount: mockAccount.id,
          },
        },
      });
      const result = accountsController.getAccountExpect(mockAccount.id);

      expect(result).toStrictEqual(
        setLastSelectedAsAny(mockAccount as InternalAccount),
      );
    });
  });

  describe('setSelectedAccount', () => {
    it('should set the selected account', () => {
      const accountsController = setupAccountsController({
        initialState: {
          internalAccounts: {
            accounts: {
              [mockAccount.id]: mockAccount,
              [mockAccount2.id]: mockAccount2,
            },
            selectedAccount: mockAccount.id,
          },
        },
      });

      accountsController.setSelectedAccount(mockAccount2.id);

      expect(
        accountsController.state.internalAccounts.selectedAccount,
      ).toStrictEqual(mockAccount2.id);
    });

    it("should set the selected account to '' if the account is not found", () => {
      const accountsController = setupAccountsController({
        initialState: {
          internalAccounts: {
            accounts: {
              [mockAccount.id]: mockAccount,
              [mockAccount2.id]: mockAccount2,
            },
            selectedAccount: mockAccount.id,
          },
        },
      });

      accountsController.setSelectedAccount('unknown');

      expect(accountsController.state.internalAccounts.selectedAccount).toBe(
        '',
      );
    });
  });

  describe('setAccountName', () => {
    it('should set the name of an existing account', () => {
      const accountsController = setupAccountsController({
        initialState: {
          internalAccounts: {
            accounts: { [mockAccount.id]: mockAccount },
            selectedAccount: mockAccount.id,
          },
        },
      });
      accountsController.setAccountName(mockAccount.id, 'new name');

      expect(
        accountsController.getAccountExpect(mockAccount.id).metadata.name,
      ).toBe('new name');
    });

    it('should throw an error if the account name already exists', () => {
      const accountsController = setupAccountsController({
        initialState: {
          internalAccounts: {
            accounts: {
              [mockAccount.id]: mockAccount,
              [mockAccount2.id]: mockAccount2,
            },
            selectedAccount: mockAccount.id,
          },
        },
      });

      expect(() =>
        accountsController.setAccountName(mockAccount.id, 'Account 2'),
      ).toThrow('Account name already exists');
    });

    it('should throw an error if the account ID is not found', () => {
      const accountsController = setupAccountsController({
        initialState: {
          internalAccounts: {
            accounts: { [mockAccount.id]: mockAccount },
            selectedAccount: mockAccount.id,
          },
        },
      });
      expect(() =>
        accountsController.setAccountName('unknown account', 'new name'),
      ).toThrow(`Account Id unknown account not found`);
    });
  });

<<<<<<< HEAD
  describe('#getNextAccountNumber', () => {
    it('should return the next account number', async () => {
      const messenger = buildMessenger();
      mockUUID
        .mockReturnValueOnce('mock-id') // call to check if its a new account
        .mockReturnValueOnce('mock-id2') // call to check if its a new account
        .mockReturnValueOnce('mock-id3') // call to check if its a new account
        .mockReturnValueOnce('mock-id2') // call to add account
        .mockReturnValueOnce('mock-id3'); // call to add account

      const mockSimpleKeyring1 = createExpectedInternalAccount({
        id: 'mock-id2',
        name: 'Account 2',
        address: '0x555',
        keyringType: 'Simple Key Pair',
      });
      const mockSimpleKeyring2 = createExpectedInternalAccount({
        id: 'mock-id3',
        name: 'Account 3',
        address: '0x666',
        keyringType: 'Simple Key Pair',
      });

      const mockNewKeyringState = {
        isUnlocked: true,
        keyrings: [
          {
            type: 'HD Key Tree',
            accounts: [mockAccount.address],
          },
          {
            type: 'Simple Key Pair',
            accounts: [mockSimpleKeyring1.address, mockSimpleKeyring2.address],
          },
        ],
      };
      const accountsController = setupAccountsController({
        initialState: {
          internalAccounts: {
            accounts: {
              [mockAccount.id]: mockAccount,
            },
            selectedAccount: mockAccount.id,
          },
        },
        messenger,
      });

      messenger.publish(
        'KeyringController:stateChange',
        mockNewKeyringState,
        [],
      );

      const accounts = accountsController.listAccounts();

      expect(accounts).toStrictEqual([
        mockAccount,
        setLastSelectedAsAny(mockSimpleKeyring1),
        setLastSelectedAsAny(mockSimpleKeyring2),
      ]);
=======
  describe('getAccountByAddress', () => {
    it('should return an account by address', async () => {
      const accountsController = setupAccountsController({
        initialState: {
          internalAccounts: {
            accounts: { [mockAccount.id]: mockAccount },
            selectedAccount: mockAccount.id,
          },
        },
      });

      const account = accountsController.getAccountByAddress(
        mockAccount.address,
      );

      expect(account).toStrictEqual(mockAccount);
    });

    it("should return undefined if there isn't an account with the address", () => {
      const accountsController = setupAccountsController({
        initialState: {
          internalAccounts: {
            accounts: { [mockAccount.id]: mockAccount },
            selectedAccount: mockAccount.id,
          },
        },
      });

      const account = accountsController.getAccountByAddress('unknown address');

      expect(account).toBeUndefined();
>>>>>>> 17fcea24
    });
  });

  describe('actions', () => {
    beforeEach(() => {
      jest.spyOn(AccountsController.prototype, 'setSelectedAccount');
      jest.spyOn(AccountsController.prototype, 'listAccounts');
      jest.spyOn(AccountsController.prototype, 'setAccountName');
      jest.spyOn(AccountsController.prototype, 'updateAccounts');
      jest.spyOn(AccountsController.prototype, 'getAccountByAddress');
      jest.spyOn(AccountsController.prototype, 'getSelectedAccount');
    });

    describe('setSelectedAccount', () => {
      it('should set the selected account', async () => {
        const messenger = buildMessenger();
        const accountsController = setupAccountsController({
          initialState: {
            internalAccounts: {
              accounts: { [mockAccount.id]: mockAccount },
              selectedAccount: mockAccount.id,
            },
          },
          messenger,
        });

        await messenger.call(
          'AccountsController:setSelectedAccount',
          'mock-id',
        );
        expect(accountsController.setSelectedAccount).toHaveBeenCalledWith(
          'mock-id',
        );
      });
    });

    describe('listAccounts', () => {
      it('should retrieve a list of accounts', async () => {
        const messenger = buildMessenger();
        const accountsController = setupAccountsController({
          initialState: {
            internalAccounts: {
              accounts: { [mockAccount.id]: mockAccount },
              selectedAccount: mockAccount.id,
            },
          },
          messenger,
        });

        await messenger.call('AccountsController:listAccounts');
        expect(accountsController.listAccounts).toHaveBeenCalledWith();
      });
    });

    describe('setAccountName', () => {
      it('should set the account name', async () => {
        const messenger = buildMessenger();
        const accountsController = setupAccountsController({
          initialState: {
            internalAccounts: {
              accounts: { [mockAccount.id]: mockAccount },
              selectedAccount: mockAccount.id,
            },
          },
          messenger,
        });

        await messenger.call(
          'AccountsController:setAccountName',
          'mock-id',
          'new name',
        );
        expect(accountsController.setAccountName).toHaveBeenCalledWith(
          'mock-id',
          'new name',
        );
      });
    });

    describe('updateAccounts', () => {
      it('should update accounts', async () => {
        const messenger = buildMessenger();
        messenger.registerActionHandler(
          'KeyringController:getAccounts',
          mockGetAccounts.mockResolvedValueOnce([]),
        );
        messenger.registerActionHandler(
          'KeyringController:getKeyringsByType',
          mockGetKeyringByType.mockReturnValueOnce([]),
        );
        messenger.registerActionHandler(
          'KeyringController:getKeyringForAccount',
          mockGetKeyringForAccount.mockResolvedValueOnce([]),
        );

        const accountsController = setupAccountsController({
          initialState: {
            internalAccounts: {
              accounts: { [mockAccount.id]: mockAccount },
              selectedAccount: mockAccount.id,
            },
          },
          messenger,
        });

        await messenger.call('AccountsController:updateAccounts');
        expect(accountsController.updateAccounts).toHaveBeenCalledWith();
      });
    });

    describe('getAccountByAddress', () => {
      it('should get account by address', async () => {
        const messenger = buildMessenger();

        const accountsController = setupAccountsController({
          initialState: {
            internalAccounts: {
              accounts: { [mockAccount.id]: mockAccount },
              selectedAccount: mockAccount.id,
            },
          },
          messenger,
        });

        const account = messenger.call(
          'AccountsController:getAccountByAddress',
          mockAccount.address,
        );
        expect(accountsController.getAccountByAddress).toHaveBeenCalledWith(
          mockAccount.address,
        );
        expect(account).toStrictEqual(mockAccount);
      });

      describe('getSelectedAccount', () => {
        it('should get account by address', async () => {
          const messenger = buildMessenger();

          const accountsController = setupAccountsController({
            initialState: {
              internalAccounts: {
                accounts: { [mockAccount.id]: mockAccount },
                selectedAccount: mockAccount.id,
              },
            },
            messenger,
          });

          const account = messenger.call(
            'AccountsController:getSelectedAccount',
          );
          expect(accountsController.getSelectedAccount).toHaveBeenCalledWith();
          expect(account).toStrictEqual(mockAccount);
        });
      });
    });
  });
});<|MERGE_RESOLUTION|>--- conflicted
+++ resolved
@@ -1734,69 +1734,6 @@
     });
   });
 
-<<<<<<< HEAD
-  describe('#getNextAccountNumber', () => {
-    it('should return the next account number', async () => {
-      const messenger = buildMessenger();
-      mockUUID
-        .mockReturnValueOnce('mock-id') // call to check if its a new account
-        .mockReturnValueOnce('mock-id2') // call to check if its a new account
-        .mockReturnValueOnce('mock-id3') // call to check if its a new account
-        .mockReturnValueOnce('mock-id2') // call to add account
-        .mockReturnValueOnce('mock-id3'); // call to add account
-
-      const mockSimpleKeyring1 = createExpectedInternalAccount({
-        id: 'mock-id2',
-        name: 'Account 2',
-        address: '0x555',
-        keyringType: 'Simple Key Pair',
-      });
-      const mockSimpleKeyring2 = createExpectedInternalAccount({
-        id: 'mock-id3',
-        name: 'Account 3',
-        address: '0x666',
-        keyringType: 'Simple Key Pair',
-      });
-
-      const mockNewKeyringState = {
-        isUnlocked: true,
-        keyrings: [
-          {
-            type: 'HD Key Tree',
-            accounts: [mockAccount.address],
-          },
-          {
-            type: 'Simple Key Pair',
-            accounts: [mockSimpleKeyring1.address, mockSimpleKeyring2.address],
-          },
-        ],
-      };
-      const accountsController = setupAccountsController({
-        initialState: {
-          internalAccounts: {
-            accounts: {
-              [mockAccount.id]: mockAccount,
-            },
-            selectedAccount: mockAccount.id,
-          },
-        },
-        messenger,
-      });
-
-      messenger.publish(
-        'KeyringController:stateChange',
-        mockNewKeyringState,
-        [],
-      );
-
-      const accounts = accountsController.listAccounts();
-
-      expect(accounts).toStrictEqual([
-        mockAccount,
-        setLastSelectedAsAny(mockSimpleKeyring1),
-        setLastSelectedAsAny(mockSimpleKeyring2),
-      ]);
-=======
   describe('getAccountByAddress', () => {
     it('should return an account by address', async () => {
       const accountsController = setupAccountsController({
@@ -1828,7 +1765,6 @@
       const account = accountsController.getAccountByAddress('unknown address');
 
       expect(account).toBeUndefined();
->>>>>>> 17fcea24
     });
   });
 
