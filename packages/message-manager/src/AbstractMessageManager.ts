import type { BaseConfig, BaseState } from '@metamask/base-controller';
import { BaseController } from '@metamask/base-controller';
import type { Hex, Json } from '@metamask/utils';
import { EventEmitter } from 'events';
<<<<<<< HEAD
import type { CaipChainId } from '@metamask/utils';
import {
  BaseController,
  BaseConfig,
  BaseState,
} from '@metamask/base-controller';
import { Json } from '@metamask/utils';
=======
>>>>>>> 7d0928b5

/**
 * @type OriginalRequest
 *
 * Represents the original request object for adding a message.
 * @property origin? - Is it is specified, represents the origin
 */
export interface OriginalRequest {
  origin?: string;
  securityAlertResponse?: Record<string, Json>;
}

/**
 * @type Message
 *
 * Represents and contains data about a signing type signature request.
 * @property id - An id to track and identify the message object
 * @property type - The json-prc signing method for which a signature request has been made.
 * A 'Message' which always has a signing type
 * @property rawSig - Raw data of the signature request
 * @property securityProviderResponse - Response from a security provider, whether it is malicious or not
 * @property metadata - Additional data for the message, for example external identifiers
 */
export interface AbstractMessage {
  id: string;
  time: number;
  status: string;
  type: string;
  rawSig?: string;
  securityProviderResponse?: Record<string, Json>;
  securityAlertResponse?: Record<string, Json>;
  metadata?: Json;
  error?: string;
}

/**
 * @type MessageParams
 *
 * Represents the parameters to pass to the signing method once the signature request is approved.
 * @property from - Address from which the message is processed
 * @property origin? - Added for request origin identification
 * @property deferSetAsSigned? - Whether to defer setting the message as signed immediately after the keyring is told to sign it
 */
export interface AbstractMessageParams {
  from: string;
  origin?: string;
  deferSetAsSigned?: boolean;
}

/**
 * @type MessageParamsMetamask
 *
 * Represents the parameters to pass to the signing method once the signature request is approved
 * plus data added by MetaMask.
 * @property metamaskId - Added for tracking and identification within MetaMask
 * @property from - Address from which the message is processed
 * @property origin? - Added for request origin identification
 */
export interface AbstractMessageParamsMetamask extends AbstractMessageParams {
  metamaskId?: string;
}

/**
 * @type MessageManagerState
 *
 * Message Manager state
 * @property unapprovedMessages - A collection of all Messages in the 'unapproved' state
 * @property unapprovedMessagesCount - The count of all Messages in this.unapprovedMessages
 */
export interface MessageManagerState<M extends AbstractMessage>
  extends BaseState {
  unapprovedMessages: { [key: string]: M };
  unapprovedMessagesCount: number;
}

/**
 * A function for verifying a message, whether it is malicious or not
 */
export type SecurityProviderRequest = (
  requestData: AbstractMessage,
  messageType: string,
) => Promise<Json>;

type getCurrentCaipChainId = () => CaipChainId;

/**
 * Controller in charge of managing - storing, adding, removing, updating - Messages.
 */
export abstract class AbstractMessageManager<
  M extends AbstractMessage,
  P extends AbstractMessageParams,
  PM extends AbstractMessageParamsMetamask,
> extends BaseController<BaseConfig, MessageManagerState<M>> {
  protected messages: M[];

  protected getCurrentCaipChainId: getCurrentCaipChainId | undefined;

  private readonly securityProviderRequest: SecurityProviderRequest | undefined;

  private readonly additionalFinishStatuses: string[];

  /**
   * Saves the unapproved messages, and their count to state.
   *
   * @param emitUpdateBadge - Whether to emit the updateBadge event.
   */
  protected saveMessageList(emitUpdateBadge = true) {
    const unapprovedMessages = this.getUnapprovedMessages();
    const unapprovedMessagesCount = this.getUnapprovedMessagesCount();
    this.update({ unapprovedMessages, unapprovedMessagesCount });
    if (emitUpdateBadge) {
      this.hub.emit('updateBadge');
    }
  }

  /**
   * Updates the status of a Message in this.messages.
   *
   * @param messageId - The id of the Message to update.
   * @param status - The new status of the Message.
   */
  protected setMessageStatus(messageId: string, status: string) {
    const message = this.getMessage(messageId);
    if (!message) {
      throw new Error(`${this.name}: Message not found for id: ${messageId}.`);
    }
    message.status = status;
    this.updateMessage(message);
    this.hub.emit(`${messageId}:${status}`, message);
    if (
      status === 'rejected' ||
      status === 'signed' ||
      status === 'errored' ||
      this.additionalFinishStatuses.includes(status)
    ) {
      this.hub.emit(`${messageId}:finished`, message);
    }
  }

  /**
   * Sets a Message in this.messages to the passed Message if the ids are equal.
   * Then saves the unapprovedMessage list to storage.
   *
   * @param message - A Message that will replace an existing Message (with the id) in this.messages.
   * @param emitUpdateBadge - Whether to emit the updateBadge event.
   */
  protected updateMessage(message: M, emitUpdateBadge = true) {
    const index = this.messages.findIndex((msg) => message.id === msg.id);
    /* istanbul ignore next */
    if (index !== -1) {
      this.messages[index] = message;
    }
    this.saveMessageList(emitUpdateBadge);
  }

  /**
   * Verifies a message is malicious or not by checking it against a security provider.
   *
   * @param message - The message to verify.
   * @returns A promise that resolves to a secured message with additional security provider response data.
   */
  private async securityCheck(message: M): Promise<M> {
    if (this.securityProviderRequest) {
      const securityProviderResponse = await this.securityProviderRequest(
        message,
        message.type,
      );
      return {
        ...message,
        securityProviderResponse,
      };
    }
    return message;
  }

  /**
   * EventEmitter instance used to listen to specific message events
   */
  hub = new EventEmitter();

  /**
   * Name of this controller used during composition
   */
  override name = 'AbstractMessageManager';

  /**
   * Creates an AbstractMessageManager instance.
   *
   * @param config - Initial options used to configure this controller.
   * @param state - Initial state to set on this controller.
   * @param securityProviderRequest - A function for verifying a message, whether it is malicious or not.
   * @param additionalFinishStatuses - Optional list of statuses that are accepted to emit a finished event.
   * @param getCurrentCaipChainId - Optional function to get the current caipChainId.
   */
  constructor(
    config?: Partial<BaseConfig>,
    state?: Partial<MessageManagerState<M>>,
    securityProviderRequest?: SecurityProviderRequest,
    additionalFinishStatuses?: string[],
    getCurrentCaipChainId?: getCurrentCaipChainId,
  ) {
    super(config, state);
    this.defaultState = {
      unapprovedMessages: {},
      unapprovedMessagesCount: 0,
    };
    this.messages = [];
    this.securityProviderRequest = securityProviderRequest;
    this.additionalFinishStatuses = additionalFinishStatuses ?? [];
    this.getCurrentCaipChainId = getCurrentCaipChainId;
    this.initialize();
  }

  /**
   * A getter for the number of 'unapproved' Messages in this.messages.
   *
   * @returns The number of 'unapproved' Messages in this.messages.
   */
  getUnapprovedMessagesCount() {
    return Object.keys(this.getUnapprovedMessages()).length;
  }

  /**
   * A getter for the 'unapproved' Messages in state messages.
   *
   * @returns An index of Message ids to Messages, for all 'unapproved' Messages in this.messages.
   */
  getUnapprovedMessages() {
    return this.messages
      .filter((message) => message.status === 'unapproved')
      .reduce((result: { [key: string]: M }, message: M) => {
        result[message.id] = message;
        return result;
      }, {}) as { [key: string]: M };
  }

  /**
   * Adds a passed Message to this.messages, and calls this.saveMessageList() to save
   * the unapproved Messages from that list to this.messages.
   *
   * @param message - The Message to add to this.messages.
   */
  async addMessage(message: M) {
    const securedMessage = await this.securityCheck(message);
    this.messages.push(securedMessage);
    this.saveMessageList();
  }

  /**
   * Returns a specified Message.
   *
   * @param messageId - The id of the Message to get.
   * @returns The Message with the id that matches the passed messageId, or undefined
   * if no Message has that id.
   */
  getMessage(messageId: string) {
    return this.messages.find((message) => message.id === messageId);
  }

  /**
   * Returns all the messages.
   *
   * @returns An array of messages.
   */
  getAllMessages() {
    return this.messages;
  }

  /**
   * Approves a Message. Sets the message status via a call to this.setMessageStatusApproved,
   * and returns a promise with any the message params modified for proper signing.
   *
   * @param messageParams - The messageParams to be used when signing method is called,
   * plus data added by MetaMask.
   * @returns Promise resolving to the messageParams with the metamaskId property removed.
   */
  approveMessage(messageParams: PM): Promise<P> {
    // eslint-disable-next-line @typescript-eslint/ban-ts-comment
    // @ts-ignore
    this.setMessageStatusApproved(messageParams.metamaskId);
    return this.prepMessageForSigning(messageParams);
  }

  /**
   * Sets a Message status to 'approved' via a call to this.setMessageStatus.
   *
   * @param messageId - The id of the Message to approve.
   */
  setMessageStatusApproved(messageId: string) {
    this.setMessageStatus(messageId, 'approved');
  }

  /**
   * Sets message status to inProgress in order to allow users to use extension
   * while waiting for a custodian signature.
   *
   * @param messageId - The id of the message to set to inProgress
   */
  setMessageStatusInProgress(messageId: string) {
    this.setMessageStatus(messageId, 'inProgress');
  }

  /**
   * Sets a Message status to 'signed' via a call to this.setMessageStatus and updates
   * that Message in this.messages by adding the raw signature data of the signature
   * request to the Message.
   *
   * @param messageId - The id of the Message to sign.
   * @param rawSig - The raw data of the signature request.
   */
  setMessageStatusSigned(messageId: string, rawSig: string) {
    this.setMessageStatusAndResult(messageId, rawSig, 'signed');
  }

  /**
   * Sets the message via a call to this.setResult and updates status of the message.
   *
   * @param messageId - The id of the Message to sign.
   * @param rawSig - The data to update rawSig in the message.
   * @param status - The new message status.
   */
  setMessageStatusAndResult(messageId: string, rawSig: string, status: string) {
    this.setResult(messageId, rawSig);
    this.setMessageStatus(messageId, status);
  }

  /**
   * Sets the message result.
   *
   * @param messageId - The id of the Message to sign.
   * @param result - The data to update result in the message.
   */
  setResult(messageId: string, result: string) {
    const message = this.getMessage(messageId);
    /* istanbul ignore if */
    if (!message) {
      return;
    }
    message.rawSig = result;
    this.updateMessage(message, false);
  }

  /**
   * Sets the messsage metadata
   *
   * @param messageId - The id of the Message to update
   * @param metadata - The data with which to replace the metadata property in the message
   */

  setMetadata(messageId: string, metadata: Json) {
    const message = this.getMessage(messageId);
    if (!message) {
      throw new Error(`${this.name}: Message not found for id: ${messageId}.`);
    }
    message.metadata = metadata;
    this.updateMessage(message, false);
  }

  /**
   * Removes the metamaskId property from passed messageParams and returns a promise which
   * resolves the updated messageParams
   *
   * @param messageParams - The messageParams to modify
   * @returns Promise resolving to the messageParams with the metamaskId property removed
   */
  abstract prepMessageForSigning(messageParams: PM): Promise<P>;

  /**
   * Creates a new Message with an 'unapproved' status using the passed messageParams.
   * this.addMessage is called to add the new Message to this.messages, and to save the
   * unapproved Messages.
   *
   * @param messageParams - Message parameters for the message to add
   * @param req - The original request object possibly containing the origin.
   * @param version? - The version of the JSON RPC protocol the request is using.
   * @returns The id of the newly created message.
   */
  abstract addUnapprovedMessage(
    messageParams: PM,
    request: OriginalRequest,
    version?: string,
  ): Promise<string>;

  /**
   * Sets a Message status to 'rejected' via a call to this.setMessageStatus.
   *
   * @param messageId - The id of the Message to reject.
   */
  rejectMessage(messageId: string) {
    this.setMessageStatus(messageId, 'rejected');
  }

  /**
   * Creates a promise which will resolve or reject when the message process is finished.
   *
   * @param messageParamsWithId - The params for the personal_sign call to be made after the message is approved.
   * @param messageName - The name of the message
   * @returns Promise resolving to the raw data of the signature request.
   */
  async waitForFinishStatus(
    messageParamsWithId: AbstractMessageParamsMetamask,
    messageName: string,
  ): Promise<string> {
    const { metamaskId: messageId, ...messageParams } = messageParamsWithId;
    return new Promise((resolve, reject) => {
      this.hub.once(`${messageId}:finished`, (data: AbstractMessage) => {
        switch (data.status) {
          case 'signed':
            return resolve(data.rawSig as string);
          case 'rejected':
            return reject(
              new Error(
                `MetaMask ${messageName} Signature: User denied message signature.`,
              ),
            );
          case 'errored':
            return reject(
              new Error(`MetaMask ${messageName} Signature: ${data.error}`),
            );
          default:
            return reject(
              new Error(
                `MetaMask ${messageName} Signature: Unknown problem: ${JSON.stringify(
                  messageParams,
                )}`,
              ),
            );
        }
      });
    });
  }
}

export default AbstractMessageManager;<|MERGE_RESOLUTION|>--- conflicted
+++ resolved
@@ -1,17 +1,10 @@
-import type { BaseConfig, BaseState } from '@metamask/base-controller';
-import { BaseController } from '@metamask/base-controller';
-import type { Hex, Json } from '@metamask/utils';
-import { EventEmitter } from 'events';
-<<<<<<< HEAD
-import type { CaipChainId } from '@metamask/utils';
-import {
-  BaseController,
+import type {
   BaseConfig,
   BaseState,
 } from '@metamask/base-controller';
-import { Json } from '@metamask/utils';
-=======
->>>>>>> 7d0928b5
+import { BaseController } from '@metamask/base-controller';
+import type { CaipChainId, Json } from '@metamask/utils';
+import { EventEmitter } from 'events';
 
 /**
  * @type OriginalRequest
