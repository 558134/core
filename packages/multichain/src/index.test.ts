--- conflicted
+++ resolved
@@ -6,64 +6,25 @@
       Array [
         "getEthAccounts",
         "setEthAccounts",
-<<<<<<< HEAD
-        "caipPermissionAdapterMiddleware",
-        "getPermittedEthChainIds",
-        "addPermittedEthChainId",
-        "setPermittedEthChainIds",
-        "walletGetSession",
-        "walletInvokeMethod",
-        "walletRevokeSession",
-        "multichainMethodCallValidatorMiddleware",
-        "MultichainMiddlewareManager",
-        "MultichainSubscriptionManager",
-        "assertScopeSupported",
-        "assertScopesSupported",
-        "validateAndNormalizeScopes",
-        "bucketScopes",
-        "bucketScopesBySupport",
-        "filterScopesSupported",
-=======
         "getPermittedEthChainIds",
         "addPermittedEthChainId",
         "setPermittedEthChainIds",
         "validateAndNormalizeScopes",
->>>>>>> 72a75a58
         "KnownWalletRpcMethods",
         "KnownRpcMethods",
         "KnownWalletNamespaceRpcMethods",
         "KnownNotifications",
-<<<<<<< HEAD
-        "parseScopeString",
-        "KnownWalletScopeString",
-        "isSupportedScopeString",
-        "isSupportedAccount",
-        "isSupportedMethod",
-        "isSupportedNotification",
-=======
         "KnownWalletScopeString",
         "parseScopeString",
->>>>>>> 72a75a58
         "normalizeScope",
         "mergeScopeObject",
         "mergeScopes",
         "normalizeAndMergeScopes",
-<<<<<<< HEAD
-        "isValidScope",
-        "validateScopes",
-        "Caip25CaveatType",
-        "Caip25CaveatFactoryFn",
-        "Caip25EndowmentPermissionName",
-        "caip25EndowmentBuilder",
-        "Caip25CaveatMutatorFactories",
-        "removeScope",
-=======
         "Caip25CaveatType",
         "createCaip25Caveat",
         "Caip25EndowmentPermissionName",
         "caip25EndowmentBuilder",
         "Caip25CaveatMutators",
->>>>>>> 72a75a58
       ]
     `);
   });
