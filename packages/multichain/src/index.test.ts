import * as allExports from '.';

describe('@metamask/multichain', () => {
  it('has expected JavaScript exports', () => {
    expect(Object.keys(allExports)).toMatchInlineSnapshot(`
      Array [
        "getEthAccounts",
        "setEthAccounts",
        "caipPermissionAdapterMiddleware",
        "getPermittedEthChainIds",
        "addPermittedEthChainId",
        "setPermittedEthChainIds",
        "walletGetSession",
        "walletInvokeMethod",
        "walletRevokeSession",
        "multichainMethodCallValidatorMiddleware",
        "MultichainMiddlewareManager",
        "MultichainSubscriptionManager",
        "assertScopeSupported",
        "assertScopesSupported",
        "validateAndNormalizeScopes",
<<<<<<< HEAD
        "bucketScopes",
        "bucketScopesBySupport",
        "filterScopesSupported",
=======
        "KnownWalletRpcMethods",
        "KnownRpcMethods",
        "KnownWalletNamespaceRpcMethods",
        "KnownNotifications",
        "parseScopeString",
        "KnownWalletScopeString",
>>>>>>> bd0f50f9
        "isSupportedScopeString",
        "isSupportedAccount",
        "isSupportedMethod",
        "isSupportedNotification",
        "normalizeScope",
        "mergeScopeObject",
        "mergeScopes",
        "normalizeAndMergeScopes",
        "isValidScope",
        "validateScopes",
        "Caip25CaveatType",
        "Caip25CaveatFactoryFn",
        "Caip25EndowmentPermissionName",
        "caip25EndowmentBuilder",
        "Caip25CaveatMutatorFactories",
        "removeScope",
      ]
    `);
  });
});<|MERGE_RESOLUTION|>--- conflicted
+++ resolved
@@ -19,18 +19,15 @@
         "assertScopeSupported",
         "assertScopesSupported",
         "validateAndNormalizeScopes",
-<<<<<<< HEAD
         "bucketScopes",
         "bucketScopesBySupport",
         "filterScopesSupported",
-=======
         "KnownWalletRpcMethods",
         "KnownRpcMethods",
         "KnownWalletNamespaceRpcMethods",
         "KnownNotifications",
         "parseScopeString",
         "KnownWalletScopeString",
->>>>>>> bd0f50f9
         "isSupportedScopeString",
         "isSupportedAccount",
         "isSupportedMethod",
