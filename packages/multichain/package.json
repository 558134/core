--- conflicted
+++ resolved
@@ -59,12 +59,8 @@
   },
   "devDependencies": {
     "@metamask/auto-changelog": "^3.4.4",
-<<<<<<< HEAD
     "@metamask/json-rpc-engine": "^9.0.3",
-    "@metamask/network-controller": "^21.0.1",
-=======
     "@metamask/network-controller": "^21.1.0",
->>>>>>> eea9f466
     "@metamask/permission-controller": "^11.0.2",
     "@open-rpc/meta-schema": "^1.14.6",
     "@types/jest": "^27.4.1",
