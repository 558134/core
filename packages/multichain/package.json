--- conflicted
+++ resolved
@@ -48,33 +48,21 @@
   },
   "dependencies": {
     "@metamask/api-specs": "^0.10.12",
-<<<<<<< HEAD
-    "@metamask/controller-utils": "^11.4.0",
-    "@metamask/eth-json-rpc-filters": "^7.0.0",
-    "@metamask/rpc-errors": "^7.0.0",
-    "@metamask/safe-event-emitter": "^3.0.0",
-    "@metamask/utils": "^9.1.0",
-    "@open-rpc/schema-utils-js": "^2.0.5",
-    "jsonschema": "^1.2.4",
-=======
     "@metamask/controller-utils": "^11.4.3",
     "@metamask/eth-json-rpc-filters": "^7.0.0",
     "@metamask/rpc-errors": "^7.0.1",
+    "@metamask/safe-event-emitter": "^3.0.0",
     "@metamask/utils": "^10.0.0",
->>>>>>> 72a75a58
+    "@open-rpc/schema-utils-js": "^2.0.5",
+    "jsonschema": "^1.2.4",
     "lodash": "^4.17.21"
   },
   "devDependencies": {
     "@metamask/auto-changelog": "^3.4.4",
-<<<<<<< HEAD
     "@metamask/json-rpc-engine": "^9.0.3",
-    "@metamask/network-controller": "^21.1.0",
-    "@metamask/permission-controller": "^11.0.2",
-    "@open-rpc/meta-schema": "^1.14.6",
-=======
     "@metamask/network-controller": "^22.0.2",
     "@metamask/permission-controller": "^11.0.3",
->>>>>>> 72a75a58
+    "@open-rpc/meta-schema": "^1.14.6",
     "@types/jest": "^27.4.1",
     "deepmerge": "^4.2.2",
     "jest": "^27.5.1",
@@ -84,11 +72,7 @@
     "typescript": "~5.2.2"
   },
   "peerDependencies": {
-<<<<<<< HEAD
-    "@metamask/network-controller": "^21.0.0",
-=======
     "@metamask/network-controller": "^22.0.0",
->>>>>>> 72a75a58
     "@metamask/permission-controller": "^11.0.0"
   },
   "engines": {
