--- conflicted
+++ resolved
@@ -5,15 +5,11 @@
   toHex,
   InfuraNetworkType,
 } from '@metamask/controller-utils';
-<<<<<<< HEAD
-import { getDefaultNetworkControllerState } from '@metamask/network-controller';
-=======
-import type {
+import {
   NetworkController,
   NetworkState,
+  getDefaultNetworkControllerState,
 } from '@metamask/network-controller';
-import { defaultState as defaultNetworkState } from '@metamask/network-controller';
->>>>>>> a6177fb6
 
 import type {
   ExtractAvailableAction,
@@ -102,7 +98,7 @@
   getNetworkClientByIdMock?: NetworkController['getNetworkClientById'],
 ) {
   const mockNetworkState = jest.fn<NetworkState, []>().mockReturnValue({
-    ...defaultNetworkState,
+    ...getDefaultNetworkControllerState(),
     selectedNetworkClientId: InfuraNetworkType.mainnet,
   });
 
