--- conflicted
+++ resolved
@@ -7,21 +7,19 @@
 
 ## [Unreleased]
 
-<<<<<<< HEAD
 ### Added
 
 - Add `BlockExplorerUrl` object and type for looking up the block explorer URL of any Infura network ([#4268](https://github.com/MetaMask/core/pull/4286))
 - Add `NetworkNickname` object and type for looking up the common nickname for any Infura network ([#4268](https://github.com/MetaMask/core/pull/4286))
 - Add `Partialize` type for making select keys in an object type optional ([#4268](https://github.com/MetaMask/core/pull/4286))
 - `toHex` now supports converting a `bigint` into a hex string ([#4268](https://github.com/MetaMask/core/pull/4286))
-=======
+
 ## [11.0.1]
 
 ### Changed
 
 - Bump `@metamask/rpc-errors` from `6.2.1` to `^6.3.1` ([#4516](https://github.com/MetaMask/core/pull/4516))
 - Bump `@metamask/utils` from `^8.3.0` to `^9.0.0` ([#4516](https://github.com/MetaMask/core/pull/4516))
->>>>>>> 6aaa484b
 
 ## [11.0.0]
 
