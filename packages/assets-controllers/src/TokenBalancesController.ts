--- conflicted
+++ resolved
@@ -197,32 +197,18 @@
     }
     const selectedInternalAccount = this.messagingSystem.call(
       'AccountsController:getSelectedAccount',
-      'eip155:*',
-    );
-
-    const { selectedAddress } = this.messagingSystem.call(
-      'PreferencesController:getState',
     );
 
     const newContractBalances: ContractBalances = {};
     for (const token of this.#tokens) {
       const { address } = token;
-<<<<<<< HEAD
-
       try {
-        newContractBalances[address] = toHex(
-          await this.#getERC20BalanceOf(
-            address,
-            selectedInternalAccount.address,
-          ),
+        const balance = await this.#getERC20BalanceOf(
+          address,
+          selectedInternalAccount.address,
         );
-        token.balanceError = null;
-=======
-      try {
-        const balance = await this.#getERC20BalanceOf(address, selectedAddress);
         newContractBalances[address] = toHex(balance);
         token.hasBalanceError = false;
->>>>>>> a1297d70
       } catch (error) {
         newContractBalances[address] = toHex(0);
         token.hasBalanceError = true;
