--- conflicted
+++ resolved
@@ -2558,13 +2558,8 @@
  */
 type ControllerEvents = {
   networkStateChange: (state: NetworkState) => void;
-<<<<<<< HEAD
-  tokensStateChange: (state: TokensState) => void;
   seletedAccountChange: (internalAccount: InternalAccount) => void;
-=======
-  preferencesStateChange: (state: PreferencesState) => void;
   tokensStateChange: (state: TokensControllerState) => void;
->>>>>>> a1297d70
 };
 
 /**
