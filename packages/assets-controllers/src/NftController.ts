--- conflicted
+++ resolved
@@ -230,14 +230,11 @@
  */
 type AllowedActions =
   | AddApprovalRequest
-<<<<<<< HEAD
   | AccountsControllerGetAccountAction
-  | AccountsControllerGetSelectedAccountAction;
+  | AccountsControllerGetSelectedAccountAction
+  | NetworkControllerGetNetworkClientByIdAction;
 
 type AllowedEvents = AccountsControllerSelectedEvmAccountChangeEvent;
-=======
-  | NetworkControllerGetNetworkClientByIdAction;
->>>>>>> 3165e870
 
 /**
  * The messenger of the {@link NftController}.
