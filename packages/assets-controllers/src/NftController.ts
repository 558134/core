--- conflicted
+++ resolved
@@ -1,15 +1,6 @@
 import { isAddress } from '@ethersproject/address';
-<<<<<<< HEAD
-import { Mutex } from 'async-mutex';
-import type { CaipChainId } from '@metamask/utils';
-import { v4 as random } from 'uuid';
-import { rpcErrors } from '@metamask/rpc-errors';
-import {
-  BaseController,
-=======
 import type { AddApprovalRequest } from '@metamask/approval-controller';
 import type {
->>>>>>> 7d0928b5
   BaseConfig,
   BaseState,
   RestrictedControllerMessenger,
@@ -31,7 +22,7 @@
 import type { NetworkState } from '@metamask/network-controller';
 import type { PreferencesState } from '@metamask/preferences-controller';
 import { rpcErrors } from '@metamask/rpc-errors';
-import type { Hex } from '@metamask/utils';
+import type { CaipChainId } from '@metamask/utils';
 import { Mutex } from 'async-mutex';
 import { BN, stripHexPrefix } from 'ethereumjs-util';
 import { EventEmitter } from 'events';
