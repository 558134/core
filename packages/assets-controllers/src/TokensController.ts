import { Contract } from '@ethersproject/contracts';
import { Web3Provider } from '@ethersproject/providers';
import type {
  AccountsControllerGetAccountAction,
  AccountsControllerSelectedEvmAccountChangeEvent,
} from '@metamask/accounts-controller';
import type { AddApprovalRequest } from '@metamask/approval-controller';
import type {
  RestrictedControllerMessenger,
  ControllerGetStateAction,
  ControllerStateChangeEvent,
} from '@metamask/base-controller';
import { BaseController } from '@metamask/base-controller';
import contractsMap from '@metamask/contract-metadata';
import {
  toChecksumHexAddress,
  ERC721_INTERFACE_ID,
  ORIGIN_METAMASK,
  ApprovalType,
  ERC20,
  ERC721,
  ERC1155,
  isValidHexAddress,
  safelyExecute,
} from '@metamask/controller-utils';
import { abiERC721 } from '@metamask/metamask-eth-abis';
import type {
  NetworkClientId,
  NetworkControllerGetNetworkClientByIdAction,
  NetworkControllerNetworkDidChangeEvent,
  NetworkState,
  Provider,
} from '@metamask/network-controller';
<<<<<<< HEAD
=======
import type {
  PreferencesControllerStateChangeEvent,
  PreferencesState,
} from '@metamask/preferences-controller';
>>>>>>> a1297d70
import { rpcErrors } from '@metamask/rpc-errors';
import type { Hex } from '@metamask/utils';
import { Mutex } from 'async-mutex';
import { v1 as random } from 'uuid';

import { formatAggregatorNames, formatIconUrlWithProxy } from './assetsUtil';
import { ERC20Standard } from './Standards/ERC20Standard';
import { ERC1155Standard } from './Standards/NftStandards/ERC1155/ERC1155Standard';
import {
  fetchTokenMetadata,
  TOKEN_METADATA_NO_SUPPORT_ERROR,
} from './token-service';
import type {
  TokenListMap,
  TokenListStateChange,
  TokenListToken,
} from './TokenListController';
import type { Token } from './TokenRatesController';

/**
<<<<<<< HEAD
 * @type TokensConfig
 *
 * Tokens controller configuration
 * @property selectedAccountId - Vault selected address
 */
// This interface was created before this ESLint rule was added.
// Convert to a `type` in a future major version.
// eslint-disable-next-line @typescript-eslint/consistent-type-definitions
export interface TokensConfig extends BaseConfig {
  selectedAccountId: string;
  chainId: Hex;
  provider: Provider | undefined;
}

/**
=======
>>>>>>> a1297d70
 * @type SuggestedAssetMeta
 *
 * Suggested asset by EIP747 meta data
 * @property id - Generated UUID associated with this suggested asset
 * @property time - Timestamp associated with this this suggested asset
 * @property type - Type type this suggested asset
 * @property asset - Asset suggested object
 * @property interactingAddress - Account address that requested watch asset
 */
type SuggestedAssetMeta = {
  id: string;
  time: number;
  type: string;
  asset: Token;
  interactingAddress: string;
};

/**
 * @type TokensControllerState
 *
 * Assets controller state
 * @property tokens - List of tokens associated with the active network and address pair
 * @property ignoredTokens - List of ignoredTokens associated with the active network and address pair
 * @property detectedTokens - List of detected tokens associated with the active network and address pair
 * @property allTokens - Object containing tokens by network and account
 * @property allIgnoredTokens - Object containing hidden/ignored tokens by network and account
 * @property allDetectedTokens - Object containing tokens detected with non-zero balances
 */
export type TokensControllerState = {
  tokens: Token[];
  ignoredTokens: string[];
  detectedTokens: Token[];
  allTokens: { [chainId: Hex]: { [key: string]: Token[] } };
  allIgnoredTokens: { [chainId: Hex]: { [key: string]: string[] } };
  allDetectedTokens: { [chainId: Hex]: { [key: string]: Token[] } };
};

const metadata = {
  tokens: {
    persist: true,
    anonymous: false,
  },
  ignoredTokens: {
    persist: true,
    anonymous: false,
  },
  detectedTokens: {
    persist: true,
    anonymous: false,
  },
  allTokens: {
    persist: true,
    anonymous: false,
  },
  allIgnoredTokens: {
    persist: true,
    anonymous: false,
  },
  allDetectedTokens: {
    persist: true,
    anonymous: false,
  },
};

const controllerName = 'TokensController';

export type TokensControllerActions =
  | TokensControllerGetStateAction
  | TokensControllerAddDetectedTokensAction;

export type TokensControllerGetStateAction = ControllerGetStateAction<
  typeof controllerName,
  TokensControllerState
>;

export type TokensControllerAddDetectedTokensAction = {
  type: `${typeof controllerName}:addDetectedTokens`;
  handler: TokensController['addDetectedTokens'];
};

/**
 * The external actions available to the {@link TokensController}.
 */
export type AllowedActions =
  | AddApprovalRequest
  | NetworkControllerGetNetworkClientByIdAction
  | AccountsControllerGetAccountAction;

export type TokensControllerStateChangeEvent = ControllerStateChangeEvent<
  typeof controllerName,
  TokensControllerState
>;

export type TokensControllerEvents = TokensControllerStateChangeEvent;

export type AllowedEvents =
  | NetworkControllerNetworkDidChangeEvent
  | TokenListStateChange
  | AccountsControllerSelectedEvmAccountChangeEvent;

/**
 * The messenger of the {@link TokensController}.
 */
export type TokensControllerMessenger = RestrictedControllerMessenger<
  typeof controllerName,
  TokensControllerActions | AllowedActions,
  TokensControllerEvents | AllowedEvents,
  AllowedActions['type'],
  AllowedEvents['type']
>;

export const getDefaultTokensState = (): TokensControllerState => {
  return {
    tokens: [],
    ignoredTokens: [],
    detectedTokens: [],
    allTokens: {},
    allIgnoredTokens: {},
    allDetectedTokens: {},
  };
};

/**
 * Controller that stores assets and exposes convenience methods
 */
export class TokensController extends BaseController<
  typeof controllerName,
  TokensControllerState,
  TokensControllerMessenger
> {
  readonly #mutex = new Mutex();

  #chainId: Hex;

  #selectedAddress: string;

  #provider: Provider | undefined;

  #abortController: AbortController;

  /**
   * Tokens controller options
   * @param options - Constructor options.
   * @param options.chainId - The chain ID of the current network.
   * @param options.selectedAddress - Vault selected address
   * @param options.provider - Network provider.
   * @param options.state - Initial state to set on this controller.
   * @param options.messenger - The controller messenger.
   */
  constructor({
    chainId: initialChainId,
    selectedAddress,
    provider,
    state,
    messenger,
  }: {
    chainId: Hex;
    selectedAddress: string;
    provider: Provider | undefined;
    state?: Partial<TokensControllerState>;
    messenger: TokensControllerMessenger;
  }) {
    super({
      name: controllerName,
      metadata,
      messenger,
      state: {
        ...getDefaultTokensState(),
        ...state,
      },
    });

<<<<<<< HEAD
    this.defaultConfig = {
      selectedAccountId: '',
      chainId: initialChainId,
      provider: undefined,
      ...config,
    };
=======
    this.#chainId = initialChainId;
>>>>>>> a1297d70

    this.#provider = provider;

    this.#selectedAddress = selectedAddress;

    this.#abortController = new AbortController();

    this.messagingSystem.registerActionHandler(
      `${controllerName}:addDetectedTokens` as const,
      this.addDetectedTokens.bind(this),
    );

    this.messagingSystem.subscribe(
<<<<<<< HEAD
      'AccountsController:selectedEvmAccountChange',
      (internalAccount) => {
        this.configure({ selectedAccountId: internalAccount.id });
        const { allTokens, allIgnoredTokens, allDetectedTokens } = this.state;
        const { chainId } = this.config;
        this.update({
          tokens: allTokens[chainId]?.[internalAccount.address] ?? [],
          ignoredTokens:
            allIgnoredTokens[chainId]?.[internalAccount.address] ?? [],
          detectedTokens:
            allDetectedTokens[chainId]?.[internalAccount.address] ?? [],
        });
      },
=======
      'PreferencesController:stateChange',
      this.#onPreferenceControllerStateChange.bind(this),
>>>>>>> a1297d70
    );

    this.messagingSystem.subscribe(
      'NetworkController:networkDidChange',
<<<<<<< HEAD
      ({ providerConfig }) => {
        const { allTokens, allIgnoredTokens, allDetectedTokens } = this.state;
        const { selectedAccountId } = this.config;
        const selectedInternalAccount = this.messagingSystem.call(
          'AccountsController:getAccount',
          selectedAccountId,
        );

        // Previously selectedAddress could be an empty string. This is to preserve the behaviour
        const selectedAddress = selectedInternalAccount?.address || '';

        const { chainId } = providerConfig;
        this.abortController.abort();
        this.abortController = new AbortController();
        this.configure({ chainId });
        this.update({
          tokens: allTokens[chainId]?.[selectedAddress] || [],
          ignoredTokens: allIgnoredTokens[chainId]?.[selectedAddress] || [],
          detectedTokens: allDetectedTokens[chainId]?.[selectedAddress] || [],
        });
      },
=======
      this.#onNetworkDidChange.bind(this),
>>>>>>> a1297d70
    );

    this.messagingSystem.subscribe(
      'TokenListController:stateChange',
      ({ tokenList }) => {
        const { tokens } = this.state;
        if (tokens.length && !tokens[0].name) {
          this.#updateTokensAttribute(tokenList, 'name');
        }
      },
    );
  }

  /**
   * Handles the event when the network changes.
   *
   * @param networkState - The changed network state.
   * @param networkState.providerConfig - RPC URL and network name provider settings of the currently connected network
   */
  #onNetworkDidChange({ providerConfig }: NetworkState) {
    const { allTokens, allIgnoredTokens, allDetectedTokens } = this.state;
    const { chainId } = providerConfig;
    this.#abortController.abort();
    this.#abortController = new AbortController();
    this.#chainId = chainId;
    this.update((state) => {
      state.tokens = allTokens[chainId]?.[this.#selectedAddress] || [];
      state.ignoredTokens =
        allIgnoredTokens[chainId]?.[this.#selectedAddress] || [];
      state.detectedTokens =
        allDetectedTokens[chainId]?.[this.#selectedAddress] || [];
    });
  }

  /**
   * Handles the state change of the preference controller.
   * @param preferencesState - The new state of the preference controller.
   * @param preferencesState.selectedAddress - The current selected address of the preference controller.
   */
  #onPreferenceControllerStateChange({ selectedAddress }: PreferencesState) {
    const { allTokens, allIgnoredTokens, allDetectedTokens } = this.state;
    this.#selectedAddress = selectedAddress;
    this.update((state) => {
      state.tokens = allTokens[this.#chainId]?.[selectedAddress] ?? [];
      state.ignoredTokens =
        allIgnoredTokens[this.#chainId]?.[selectedAddress] ?? [];
      state.detectedTokens =
        allDetectedTokens[this.#chainId]?.[selectedAddress] ?? [];
    });
  }

  /**
   * Fetch metadata for a token.
   *
   * @param tokenAddress - The address of the token.
   * @returns The token metadata.
   */
  async #fetchTokenMetadata(
    tokenAddress: string,
  ): Promise<TokenListToken | undefined> {
    try {
      const token = await fetchTokenMetadata<TokenListToken>(
        this.#chainId,
        tokenAddress,
        this.#abortController.signal,
      );
      return token;
    } catch (error) {
      if (
        error instanceof Error &&
        error.message.includes(TOKEN_METADATA_NO_SUPPORT_ERROR)
      ) {
        return undefined;
      }
      throw error;
    }
  }

  /**
   * Adds a token to the stored token list.
   *
   * @param options - The method argument object.
   * @param options.address - Hex address of the token contract.
   * @param options.symbol - Symbol of the token.
   * @param options.decimals - Number of decimals the token uses.
   * @param options.name - Name of the token.
   * @param options.image - Image of the token.
   * @param options.interactingAddress - The address of the account to add a token to.
   * @param options.networkClientId - Network Client ID.
   * @returns Current token list.
   */
  async addToken({
    address,
    symbol,
    decimals,
    name,
    image,
    interactingAddress,
    networkClientId,
  }: {
    address: string;
    symbol: string;
    decimals: number;
    name?: string;
    image?: string;
    interactingAddress?: string;
    networkClientId?: NetworkClientId;
  }): Promise<Token[]> {
<<<<<<< HEAD
    const { chainId, selectedAccountId } = this.config;
    const releaseLock = await this.mutex.acquire();
=======
    const chainId = this.#chainId;
    const selectedAddress = this.#selectedAddress;
    const releaseLock = await this.#mutex.acquire();
>>>>>>> a1297d70
    const { allTokens, allIgnoredTokens, allDetectedTokens } = this.state;
    let currentChainId = chainId;
    if (networkClientId) {
      currentChainId = this.messagingSystem.call(
        'NetworkController:getNetworkClientById',
        networkClientId,
      ).configuration.chainId;
    }

    const internalAccount = this.messagingSystem.call(
      'AccountsController:getAccount',
      selectedAccountId,
    );

    // Previously selectedAddress could be an empty string. This is to preserve the behaviour
    const accountAddress = interactingAddress || internalAccount?.address || '';
    const isInteractingWithWalletAccount =
      accountAddress === internalAccount?.address;

    try {
      address = toChecksumHexAddress(address);
      const tokens = allTokens[currentChainId]?.[accountAddress] || [];
      const ignoredTokens =
        allIgnoredTokens[currentChainId]?.[accountAddress] || [];
      const detectedTokens =
        allDetectedTokens[currentChainId]?.[accountAddress] || [];
      const newTokens: Token[] = [...tokens];
      const [isERC721, tokenMetadata] = await Promise.all([
        this.#detectIsERC721(address, networkClientId),
        // TODO parameterize the token metadata fetch by networkClientId
        this.#fetchTokenMetadata(address),
      ]);
      // TODO remove this once this method is fully parameterized by networkClientId
      if (!networkClientId && currentChainId !== this.#chainId) {
        throw new Error(
          'TokensController Error: Switched networks while adding token',
        );
      }
      const newEntry: Token = {
        address,
        symbol,
        decimals,
        image:
          image ||
          formatIconUrlWithProxy({
            chainId: currentChainId,
            tokenAddress: address,
          }),
        isERC721,
        aggregators: formatAggregatorNames(tokenMetadata?.aggregators || []),
        name,
      };
      const previousIndex = newTokens.findIndex(
        (token) => token.address.toLowerCase() === address.toLowerCase(),
      );
      if (previousIndex !== -1) {
        newTokens[previousIndex] = newEntry;
      } else {
        newTokens.push(newEntry);
      }

      const newIgnoredTokens = ignoredTokens.filter(
        (tokenAddress) => tokenAddress.toLowerCase() !== address.toLowerCase(),
      );
      const newDetectedTokens = detectedTokens.filter(
        (token) => token.address.toLowerCase() !== address.toLowerCase(),
      );

      const { newAllTokens, newAllIgnoredTokens, newAllDetectedTokens } =
        this.#getNewAllTokensState({
          newTokens,
          newIgnoredTokens,
          newDetectedTokens,
          interactingAddress: accountAddress,
          interactingChainId: currentChainId,
        });

      let newState: Partial<TokensControllerState> = {
        allTokens: newAllTokens,
        allIgnoredTokens: newAllIgnoredTokens,
        allDetectedTokens: newAllDetectedTokens,
      };

      // Only update active tokens if user is interacting with their active wallet account.
      if (isInteractingWithWalletAccount) {
        newState = {
          ...newState,
          tokens: newTokens,
          ignoredTokens: newIgnoredTokens,
          detectedTokens: newDetectedTokens,
        };
      }

      this.update((state) => {
        Object.assign(state, newState);
      });
      return newTokens;
    } finally {
      releaseLock();
    }
  }

  /**
   * Add a batch of tokens.
   *
   * @param tokensToImport - Array of tokens to import.
   * @param networkClientId - Optional network client ID used to determine interacting chain ID.
   */
  async addTokens(tokensToImport: Token[], networkClientId?: NetworkClientId) {
    const releaseLock = await this.#mutex.acquire();
    const { tokens, detectedTokens, ignoredTokens } = this.state;
    const importedTokensMap: { [key: string]: true } = {};
    // Used later to dedupe imported tokens
    const newTokensMap = tokens.reduce((output, current) => {
      output[current.address] = current;
      return output;
    }, {} as { [address: string]: Token });
    try {
      tokensToImport.forEach((tokenToAdd) => {
        const { address, symbol, decimals, image, aggregators, name } =
          tokenToAdd;
        const checksumAddress = toChecksumHexAddress(address);
        const formattedToken: Token = {
          address: checksumAddress,
          symbol,
          decimals,
          image,
          aggregators,
          name,
        };
        newTokensMap[address] = formattedToken;
        importedTokensMap[address.toLowerCase()] = true;
        return formattedToken;
      });
      const newTokens = Object.values(newTokensMap);

      const newDetectedTokens = detectedTokens.filter(
        (token) => !importedTokensMap[token.address.toLowerCase()],
      );
      const newIgnoredTokens = ignoredTokens.filter(
        (tokenAddress) => !newTokensMap[tokenAddress.toLowerCase()],
      );

      let interactingChainId;
      if (networkClientId) {
        interactingChainId = this.messagingSystem.call(
          'NetworkController:getNetworkClientById',
          networkClientId,
        ).configuration.chainId;
      }

      const { newAllTokens, newAllDetectedTokens, newAllIgnoredTokens } =
        this.#getNewAllTokensState({
          newTokens,
          newDetectedTokens,
          newIgnoredTokens,
          interactingChainId,
        });

      this.update((state) => {
        state.tokens = newTokens;
        state.allTokens = newAllTokens;
        state.detectedTokens = newDetectedTokens;
        state.allDetectedTokens = newAllDetectedTokens;
        state.ignoredTokens = newIgnoredTokens;
        state.allIgnoredTokens = newAllIgnoredTokens;
      });
    } finally {
      releaseLock();
    }
  }

  /**
   * Ignore a batch of tokens.
   *
   * @param tokenAddressesToIgnore - Array of token addresses to ignore.
   */
  ignoreTokens(tokenAddressesToIgnore: string[]) {
    const { ignoredTokens, detectedTokens, tokens } = this.state;
    const ignoredTokensMap: { [key: string]: true } = {};
    let newIgnoredTokens: string[] = [...ignoredTokens];

    const checksummedTokenAddresses = tokenAddressesToIgnore.map((address) => {
      const checksumAddress = toChecksumHexAddress(address);
      ignoredTokensMap[address.toLowerCase()] = true;
      return checksumAddress;
    });
    newIgnoredTokens = [...ignoredTokens, ...checksummedTokenAddresses];
    const newDetectedTokens = detectedTokens.filter(
      (token) => !ignoredTokensMap[token.address.toLowerCase()],
    );
    const newTokens = tokens.filter(
      (token) => !ignoredTokensMap[token.address.toLowerCase()],
    );

    const { newAllIgnoredTokens, newAllDetectedTokens, newAllTokens } =
      this.#getNewAllTokensState({
        newIgnoredTokens,
        newDetectedTokens,
        newTokens,
      });

    this.update((state) => {
      state.ignoredTokens = newIgnoredTokens;
      state.tokens = newTokens;
      state.detectedTokens = newDetectedTokens;
      state.allIgnoredTokens = newAllIgnoredTokens;
      state.allDetectedTokens = newAllDetectedTokens;
      state.allTokens = newAllTokens;
    });
  }

  /**
   * Adds a batch of detected tokens to the stored token list.
   *
   * @param incomingDetectedTokens - Array of detected tokens to be added or updated.
   * @param detectionDetails - An object containing the chain ID and address of the currently selected network on which the incomingDetectedTokens were detected.
   * @param detectionDetails.selectedAddress - the account address on which the incomingDetectedTokens were detected.
   * @param detectionDetails.chainId - the chainId on which the incomingDetectedTokens were detected.
   */
  async addDetectedTokens(
    incomingDetectedTokens: Token[],
    detectionDetails?: { selectedAddress: string; chainId: Hex },
  ) {
    const releaseLock = await this.#mutex.acquire();

    const internalAccount = this.messagingSystem.call(
      'AccountsController:getAccount',
      this.config.selectedAccountId,
    );

    // Get existing tokens for the chain + account
<<<<<<< HEAD
    const chainId = detectionDetails?.chainId ?? this.config.chainId;

    // Previously selectedAddress could be an empty string. This is to preserve the behaviour
    const accountAddress =
      detectionDetails?.selectedAddress ?? internalAccount?.address ?? '';
=======
    const chainId = detectionDetails?.chainId ?? this.#chainId;
    const accountAddress =
      detectionDetails?.selectedAddress ?? this.#selectedAddress;
>>>>>>> a1297d70

    const { allTokens, allDetectedTokens, allIgnoredTokens } = this.state;
    let newTokens = [...(allTokens?.[chainId]?.[accountAddress] ?? [])];
    let newDetectedTokens = [
      ...(allDetectedTokens?.[chainId]?.[accountAddress] ?? []),
    ];

    try {
      incomingDetectedTokens.forEach((tokenToAdd) => {
        const {
          address,
          symbol,
          decimals,
          image,
          aggregators,
          isERC721,
          name,
        } = tokenToAdd;
        const checksumAddress = toChecksumHexAddress(address);
        const newEntry: Token = {
          address: checksumAddress,
          symbol,
          decimals,
          image,
          isERC721,
          aggregators,
          name,
        };
        const previousImportedIndex = newTokens.findIndex(
          (token) =>
            token.address.toLowerCase() === checksumAddress.toLowerCase(),
        );
        if (previousImportedIndex !== -1) {
          // Update existing data of imported token
          newTokens[previousImportedIndex] = newEntry;
        } else {
          const ignoredTokenIndex =
            allIgnoredTokens?.[chainId]?.[accountAddress]?.indexOf(address) ??
            -1;

          if (ignoredTokenIndex === -1) {
            // Add detected token
            const previousDetectedIndex = newDetectedTokens.findIndex(
              (token) =>
                token.address.toLowerCase() === checksumAddress.toLowerCase(),
            );
            if (previousDetectedIndex !== -1) {
              newDetectedTokens[previousDetectedIndex] = newEntry;
            } else {
              newDetectedTokens.push(newEntry);
            }
          }
        }
      });

      const { newAllTokens, newAllDetectedTokens } = this.#getNewAllTokensState(
        {
          newTokens,
          newDetectedTokens,
          interactingAddress: accountAddress,
          interactingChainId: chainId,
        },
      );

      // We may be detecting tokens on a different chain/account pair than are currently configured.
      // Re-point `tokens` and `detectedTokens` to keep them referencing the current chain/account.
<<<<<<< HEAD
      const { chainId: currentChain, selectedAccountId: currentAccountId } =
        this.config;

      const currentInternalAccount = this.messagingSystem.call(
        'AccountsController:getAccount',
        currentAccountId,
      );

      // Previously selectedAddress could be an empty string. This is to preserve the behaviour
      const currentAddress = currentInternalAccount?.address || '';

      newTokens = newAllTokens?.[currentChain]?.[currentAddress] || [];
=======
      newTokens = newAllTokens?.[this.#chainId]?.[this.#selectedAddress] || [];
>>>>>>> a1297d70
      newDetectedTokens =
        newAllDetectedTokens?.[this.#chainId]?.[this.#selectedAddress] || [];

      this.update((state) => {
        state.tokens = newTokens;
        state.allTokens = newAllTokens;
        state.detectedTokens = newDetectedTokens;
        state.allDetectedTokens = newAllDetectedTokens;
      });
    } finally {
      releaseLock();
    }
  }

  /**
   * Adds isERC721 field to token object. This is called when a user attempts to add tokens that
   * were previously added which do not yet had isERC721 field.
   *
   * @param tokenAddress - The contract address of the token requiring the isERC721 field added.
   * @returns The new token object with the added isERC721 field.
   */
  async updateTokenType(tokenAddress: string) {
    const isERC721 = await this.#detectIsERC721(tokenAddress);
    const tokens = [...this.state.tokens];
    const tokenIndex = tokens.findIndex((token) => {
      return token.address.toLowerCase() === tokenAddress.toLowerCase();
    });
    const updatedToken = { ...tokens[tokenIndex], isERC721 };
    tokens[tokenIndex] = updatedToken;
    this.update((state) => {
      state.tokens = tokens;
    });
    return updatedToken;
  }

  /**
   * This is a function that updates the tokens name for the tokens name if it is not defined.
   *
   * @param tokenList - Represents the fetched token list from service API
   * @param tokenAttribute - Represents the token attribute that we want to update on the token list
   */
  #updateTokensAttribute(
    tokenList: TokenListMap,
    tokenAttribute: keyof Token & keyof TokenListToken,
  ) {
    const { tokens } = this.state;

    const newTokens = tokens.map((token) => {
      const newToken = tokenList[token.address.toLowerCase()];

      return !token[tokenAttribute] && newToken?.[tokenAttribute]
        ? { ...token, [tokenAttribute]: newToken[tokenAttribute] }
        : { ...token };
    });

    this.update((state) => {
      state.tokens = newTokens;
    });
  }

  /**
   * Detects whether or not a token is ERC-721 compatible.
   *
   * @param tokenAddress - The token contract address.
   * @param networkClientId - Optional network client ID to fetch contract info with.
   * @returns A boolean indicating whether the token address passed in supports the EIP-721
   * interface.
   */
  async #detectIsERC721(
    tokenAddress: string,
    networkClientId?: NetworkClientId,
  ) {
    const checksumAddress = toChecksumHexAddress(tokenAddress);
    // if this token is already in our contract metadata map we don't need
    // to check against the contract
    if (contractsMap[checksumAddress]?.erc721 === true) {
      return Promise.resolve(true);
    } else if (contractsMap[checksumAddress]?.erc20 === true) {
      return Promise.resolve(false);
    }

    const tokenContract = this.#createEthersContract(
      tokenAddress,
      abiERC721,
      networkClientId,
    );
    try {
      return await tokenContract.supportsInterface(ERC721_INTERFACE_ID);
    } catch (error) {
      // currently we see a variety of errors across different networks when
      // token contracts are not ERC721 compatible. We need to figure out a better
      // way of differentiating token interface types but for now if we get an error
      // we have to assume the token is not ERC721 compatible.
      return false;
    }
  }

  #getProvider(networkClientId?: NetworkClientId): Web3Provider {
    return new Web3Provider(
      // @ts-expect-error TODO: remove this annotation once the `Eip1193Provider` class is released
      networkClientId
        ? this.messagingSystem.call(
            'NetworkController:getNetworkClientById',
            networkClientId,
          ).provider
        : this.#provider,
    );
  }

  #createEthersContract(
    tokenAddress: string,
    abi: string,
    networkClientId?: NetworkClientId,
  ): Contract {
    const web3provider = this.#getProvider(networkClientId);
    const tokenContract = new Contract(tokenAddress, abi, web3provider);
    return tokenContract;
  }

  #generateRandomId(): string {
    return random();
  }

  /**
   * Adds a new suggestedAsset to the list of watched assets.
   * Parameters will be validated according to the asset type being watched.
   *
   * @param options - The method options.
   * @param options.asset - The asset to be watched. For now only ERC20 tokens are accepted.
   * @param options.type - The asset type.
   * @param options.interactingAddress - The address of the account that is requesting to watch the asset.
   * @param options.networkClientId - Network Client ID.
   * @returns A promise that resolves if the asset was watched successfully, and rejects otherwise.
   */
  async watchAsset({
    asset,
    type,
    interactingAddress,
    networkClientId,
  }: {
    asset: Token;
    type: string;
    interactingAddress?: string;
    networkClientId?: NetworkClientId;
  }): Promise<void> {
    if (type !== ERC20) {
      throw new Error(`Asset of type ${type} not supported`);
    }

    if (!asset.address) {
      throw rpcErrors.invalidParams('Address must be specified');
    }

    if (!isValidHexAddress(asset.address)) {
      throw rpcErrors.invalidParams(`Invalid address "${asset.address}"`);
    }

    // Validate if account is an evm account
    const selectedAccount = this.messagingSystem.call(
      'AccountsController:getAccount',
      this.config.selectedAccountId,
    );

    // Validate contract

    if (await this.#detectIsERC721(asset.address, networkClientId)) {
      throw rpcErrors.invalidParams(
        `Contract ${asset.address} must match type ${type}, but was detected as ${ERC721}`,
      );
    }

    const provider = this.#getProvider(networkClientId);
    const isErc1155 = await safelyExecute(() =>
      new ERC1155Standard(provider).contractSupportsBase1155Interface(
        asset.address,
      ),
    );
    if (isErc1155) {
      throw rpcErrors.invalidParams(
        `Contract ${asset.address} must match type ${type}, but was detected as ${ERC1155}`,
      );
    }

    const erc20 = new ERC20Standard(provider);
    const [contractName, contractSymbol, contractDecimals] = await Promise.all([
      safelyExecute(() => erc20.getTokenName(asset.address)),
      safelyExecute(() => erc20.getTokenSymbol(asset.address)),
      safelyExecute(async () => erc20.getTokenDecimals(asset.address)),
    ]);

    asset.name = contractName;

    // Validate symbol

    if (!asset.symbol && !contractSymbol) {
      throw rpcErrors.invalidParams(
        'A symbol is required, but was not found in either the request or contract',
      );
    }

    if (
      contractSymbol !== undefined &&
      asset.symbol !== undefined &&
      asset.symbol.toUpperCase() !== contractSymbol.toUpperCase()
    ) {
      throw rpcErrors.invalidParams(
        `The symbol in the request (${asset.symbol}) does not match the symbol in the contract (${contractSymbol})`,
      );
    }

    asset.symbol = contractSymbol ?? asset.symbol;
    if (typeof asset.symbol !== 'string') {
      throw rpcErrors.invalidParams(`Invalid symbol: not a string`);
    }

    if (asset.symbol.length > 11) {
      throw rpcErrors.invalidParams(
        `Invalid symbol "${asset.symbol}": longer than 11 characters`,
      );
    }

    // Validate decimals

    if (asset.decimals === undefined && contractDecimals === undefined) {
      throw rpcErrors.invalidParams(
        'Decimals are required, but were not found in either the request or contract',
      );
    }

    if (
      contractDecimals !== undefined &&
      asset.decimals !== undefined &&
      String(asset.decimals) !== contractDecimals
    ) {
      throw rpcErrors.invalidParams(
        `The decimals in the request (${asset.decimals}) do not match the decimals in the contract (${contractDecimals})`,
      );
    }

    const decimalsStr = contractDecimals ?? asset.decimals;
    const decimalsNum = parseInt(decimalsStr as unknown as string, 10);
    if (!Number.isInteger(decimalsNum) || decimalsNum > 36 || decimalsNum < 0) {
      throw rpcErrors.invalidParams(
        `Invalid decimals "${decimalsStr}": must be an integer 0 <= 36`,
      );
    }
    asset.decimals = decimalsNum;

    const suggestedAssetMeta: SuggestedAssetMeta = {
      asset,
      id: this.#generateRandomId(),
      time: Date.now(),
      type,
<<<<<<< HEAD
      // Previously selectedAddress could be an empty string. This is to preserve the behaviour
      interactingAddress: interactingAddress || selectedAccount?.address || '',
=======
      interactingAddress: interactingAddress || this.#selectedAddress,
>>>>>>> a1297d70
    };

    await this.#requestApproval(suggestedAssetMeta);

    const { address, symbol, decimals, name, image } = asset;
    await this.addToken({
      address,
      symbol,
      decimals,
      name,
      image,
      interactingAddress: suggestedAssetMeta.interactingAddress,
      networkClientId,
    });
  }

  /**
   * Takes a new tokens and ignoredTokens array for the current network/account combination
   * and returns new allTokens and allIgnoredTokens state to update to.
   *
   * @param params - Object that holds token params.
   * @param params.newTokens - The new tokens to set for the current network and selected account.
   * @param params.newIgnoredTokens - The new ignored tokens to set for the current network and selected account.
   * @param params.newDetectedTokens - The new detected tokens to set for the current network and selected account.
   * @param params.interactingAddress - The account address to use to store the tokens.
   * @param params.interactingChainId - The chainId to use to store the tokens.
   * @returns The updated `allTokens` and `allIgnoredTokens` state.
   */
  #getNewAllTokensState(params: {
    newTokens?: Token[];
    newIgnoredTokens?: string[];
    newDetectedTokens?: Token[];
    interactingAddress?: string;
    interactingChainId?: Hex;
  }) {
    const {
      newTokens,
      newIgnoredTokens,
      newDetectedTokens,
      interactingAddress,
      interactingChainId,
    } = params;
    const { allTokens, allIgnoredTokens, allDetectedTokens } = this.state;
<<<<<<< HEAD
    const { chainId, selectedAccountId } = this.config;
    const selectedInternalAccount = this.messagingSystem.call(
      'AccountsController:getAccount',
      selectedAccountId,
    );
    // Previously selectedAddress could be an empty string. This is to preserve the behaviour
    const userAddressToAddTokens =
      interactingAddress ?? selectedInternalAccount?.address ?? '';
    const chainIdToAddTokens = interactingChainId ?? chainId;
=======

    const userAddressToAddTokens = interactingAddress ?? this.#selectedAddress;
    const chainIdToAddTokens = interactingChainId ?? this.#chainId;
>>>>>>> a1297d70

    let newAllTokens = allTokens;
    if (
      newTokens?.length ||
      (newTokens &&
        allTokens &&
        allTokens[chainIdToAddTokens] &&
        allTokens[chainIdToAddTokens][userAddressToAddTokens])
    ) {
      const networkTokens = allTokens[chainIdToAddTokens];
      const newNetworkTokens = {
        ...networkTokens,
        ...{ [userAddressToAddTokens]: newTokens },
      };
      newAllTokens = {
        ...allTokens,
        ...{ [chainIdToAddTokens]: newNetworkTokens },
      };
    }

    let newAllIgnoredTokens = allIgnoredTokens;
    if (
      newIgnoredTokens?.length ||
      (newIgnoredTokens &&
        allIgnoredTokens &&
        allIgnoredTokens[chainIdToAddTokens] &&
        allIgnoredTokens[chainIdToAddTokens][userAddressToAddTokens])
    ) {
      const networkIgnoredTokens = allIgnoredTokens[chainIdToAddTokens];
      const newIgnoredNetworkTokens = {
        ...networkIgnoredTokens,
        ...{ [userAddressToAddTokens]: newIgnoredTokens },
      };
      newAllIgnoredTokens = {
        ...allIgnoredTokens,
        ...{ [chainIdToAddTokens]: newIgnoredNetworkTokens },
      };
    }

    let newAllDetectedTokens = allDetectedTokens;
    if (
      newDetectedTokens?.length ||
      (newDetectedTokens &&
        allDetectedTokens &&
        allDetectedTokens[chainIdToAddTokens] &&
        allDetectedTokens[chainIdToAddTokens][userAddressToAddTokens])
    ) {
      const networkDetectedTokens = allDetectedTokens[chainIdToAddTokens];
      const newDetectedNetworkTokens = {
        ...networkDetectedTokens,
        ...{ [userAddressToAddTokens]: newDetectedTokens },
      };
      newAllDetectedTokens = {
        ...allDetectedTokens,
        ...{ [chainIdToAddTokens]: newDetectedNetworkTokens },
      };
    }
    return { newAllTokens, newAllIgnoredTokens, newAllDetectedTokens };
  }

  /**
   * Removes all tokens from the ignored list.
   */
  clearIgnoredTokens() {
    this.update((state) => {
      state.ignoredTokens = [];
      state.allIgnoredTokens = {};
    });
  }

  async #requestApproval(suggestedAssetMeta: SuggestedAssetMeta) {
    return this.messagingSystem.call(
      'ApprovalController:addRequest',
      {
        id: suggestedAssetMeta.id,
        origin: ORIGIN_METAMASK,
        type: ApprovalType.WatchAsset,
        requestData: {
          id: suggestedAssetMeta.id,
          interactingAddress: suggestedAssetMeta.interactingAddress,
          asset: {
            address: suggestedAssetMeta.asset.address,
            decimals: suggestedAssetMeta.asset.decimals,
            symbol: suggestedAssetMeta.asset.symbol,
            image: suggestedAssetMeta.asset.image || null,
          },
        },
      },
      true,
    );
  }
}

export default TokensController;<|MERGE_RESOLUTION|>--- conflicted
+++ resolved
@@ -23,6 +23,7 @@
   isValidHexAddress,
   safelyExecute,
 } from '@metamask/controller-utils';
+import type { InternalAccount } from '@metamask/keyring-api';
 import { abiERC721 } from '@metamask/metamask-eth-abis';
 import type {
   NetworkClientId,
@@ -31,13 +32,6 @@
   NetworkState,
   Provider,
 } from '@metamask/network-controller';
-<<<<<<< HEAD
-=======
-import type {
-  PreferencesControllerStateChangeEvent,
-  PreferencesState,
-} from '@metamask/preferences-controller';
->>>>>>> a1297d70
 import { rpcErrors } from '@metamask/rpc-errors';
 import type { Hex } from '@metamask/utils';
 import { Mutex } from 'async-mutex';
@@ -58,24 +52,6 @@
 import type { Token } from './TokenRatesController';
 
 /**
-<<<<<<< HEAD
- * @type TokensConfig
- *
- * Tokens controller configuration
- * @property selectedAccountId - Vault selected address
- */
-// This interface was created before this ESLint rule was added.
-// Convert to a `type` in a future major version.
-// eslint-disable-next-line @typescript-eslint/consistent-type-definitions
-export interface TokensConfig extends BaseConfig {
-  selectedAccountId: string;
-  chainId: Hex;
-  provider: Provider | undefined;
-}
-
-/**
-=======
->>>>>>> a1297d70
  * @type SuggestedAssetMeta
  *
  * Suggested asset by EIP747 meta data
@@ -210,7 +186,7 @@
 
   #chainId: Hex;
 
-  #selectedAddress: string;
+  #selectedAccountId: string;
 
   #provider: Provider | undefined;
 
@@ -220,20 +196,20 @@
    * Tokens controller options
    * @param options - Constructor options.
    * @param options.chainId - The chain ID of the current network.
-   * @param options.selectedAddress - Vault selected address
+   * @param options.selectedAccountId - Vault selected account id
    * @param options.provider - Network provider.
    * @param options.state - Initial state to set on this controller.
    * @param options.messenger - The controller messenger.
    */
   constructor({
     chainId: initialChainId,
-    selectedAddress,
+    selectedAccountId,
     provider,
     state,
     messenger,
   }: {
     chainId: Hex;
-    selectedAddress: string;
+    selectedAccountId: string;
     provider: Provider | undefined;
     state?: Partial<TokensControllerState>;
     messenger: TokensControllerMessenger;
@@ -248,20 +224,11 @@
       },
     });
 
-<<<<<<< HEAD
-    this.defaultConfig = {
-      selectedAccountId: '',
-      chainId: initialChainId,
-      provider: undefined,
-      ...config,
-    };
-=======
     this.#chainId = initialChainId;
->>>>>>> a1297d70
 
     this.#provider = provider;
 
-    this.#selectedAddress = selectedAddress;
+    this.#selectedAccountId = selectedAccountId;
 
     this.#abortController = new AbortController();
 
@@ -271,53 +238,13 @@
     );
 
     this.messagingSystem.subscribe(
-<<<<<<< HEAD
       'AccountsController:selectedEvmAccountChange',
-      (internalAccount) => {
-        this.configure({ selectedAccountId: internalAccount.id });
-        const { allTokens, allIgnoredTokens, allDetectedTokens } = this.state;
-        const { chainId } = this.config;
-        this.update({
-          tokens: allTokens[chainId]?.[internalAccount.address] ?? [],
-          ignoredTokens:
-            allIgnoredTokens[chainId]?.[internalAccount.address] ?? [],
-          detectedTokens:
-            allDetectedTokens[chainId]?.[internalAccount.address] ?? [],
-        });
-      },
-=======
-      'PreferencesController:stateChange',
-      this.#onPreferenceControllerStateChange.bind(this),
->>>>>>> a1297d70
+      this.#onSelectedAccountChange.bind(this),
     );
 
     this.messagingSystem.subscribe(
       'NetworkController:networkDidChange',
-<<<<<<< HEAD
-      ({ providerConfig }) => {
-        const { allTokens, allIgnoredTokens, allDetectedTokens } = this.state;
-        const { selectedAccountId } = this.config;
-        const selectedInternalAccount = this.messagingSystem.call(
-          'AccountsController:getAccount',
-          selectedAccountId,
-        );
-
-        // Previously selectedAddress could be an empty string. This is to preserve the behaviour
-        const selectedAddress = selectedInternalAccount?.address || '';
-
-        const { chainId } = providerConfig;
-        this.abortController.abort();
-        this.abortController = new AbortController();
-        this.configure({ chainId });
-        this.update({
-          tokens: allTokens[chainId]?.[selectedAddress] || [],
-          ignoredTokens: allIgnoredTokens[chainId]?.[selectedAddress] || [],
-          detectedTokens: allDetectedTokens[chainId]?.[selectedAddress] || [],
-        });
-      },
-=======
       this.#onNetworkDidChange.bind(this),
->>>>>>> a1297d70
     );
 
     this.messagingSystem.subscribe(
@@ -343,29 +270,32 @@
     this.#abortController.abort();
     this.#abortController = new AbortController();
     this.#chainId = chainId;
+    const selectedAccount = this.messagingSystem.call(
+      'AccountsController:getAccount',
+      this.#selectedAccountId,
+    );
     this.update((state) => {
-      state.tokens = allTokens[chainId]?.[this.#selectedAddress] || [];
+      state.tokens = allTokens[chainId]?.[selectedAccount?.address || ''] || [];
       state.ignoredTokens =
-        allIgnoredTokens[chainId]?.[this.#selectedAddress] || [];
+        allIgnoredTokens[chainId]?.[selectedAccount?.address || ''] || [];
       state.detectedTokens =
-        allDetectedTokens[chainId]?.[this.#selectedAddress] || [];
+        allDetectedTokens[chainId]?.[selectedAccount?.address || ''] || [];
     });
   }
 
   /**
-   * Handles the state change of the preference controller.
-   * @param preferencesState - The new state of the preference controller.
-   * @param preferencesState.selectedAddress - The current selected address of the preference controller.
-   */
-  #onPreferenceControllerStateChange({ selectedAddress }: PreferencesState) {
+   * Handles the selected account change in the accounts controller.
+   * @param selectedAccount - The new selected account
+   */
+  #onSelectedAccountChange(selectedAccount: InternalAccount) {
     const { allTokens, allIgnoredTokens, allDetectedTokens } = this.state;
-    this.#selectedAddress = selectedAddress;
+    this.#selectedAccountId = selectedAccount.id;
     this.update((state) => {
-      state.tokens = allTokens[this.#chainId]?.[selectedAddress] ?? [];
+      state.tokens = allTokens[this.#chainId]?.[selectedAccount.address] ?? [];
       state.ignoredTokens =
-        allIgnoredTokens[this.#chainId]?.[selectedAddress] ?? [];
+        allIgnoredTokens[this.#chainId]?.[selectedAccount.address] ?? [];
       state.detectedTokens =
-        allDetectedTokens[this.#chainId]?.[selectedAddress] ?? [];
+        allDetectedTokens[this.#chainId]?.[selectedAccount.address] ?? [];
     });
   }
 
@@ -426,14 +356,8 @@
     interactingAddress?: string;
     networkClientId?: NetworkClientId;
   }): Promise<Token[]> {
-<<<<<<< HEAD
-    const { chainId, selectedAccountId } = this.config;
-    const releaseLock = await this.mutex.acquire();
-=======
     const chainId = this.#chainId;
-    const selectedAddress = this.#selectedAddress;
     const releaseLock = await this.#mutex.acquire();
->>>>>>> a1297d70
     const { allTokens, allIgnoredTokens, allDetectedTokens } = this.state;
     let currentChainId = chainId;
     if (networkClientId) {
@@ -445,7 +369,7 @@
 
     const internalAccount = this.messagingSystem.call(
       'AccountsController:getAccount',
-      selectedAccountId,
+      this.#selectedAccountId,
     );
 
     // Previously selectedAddress could be an empty string. This is to preserve the behaviour
@@ -662,21 +586,13 @@
 
     const internalAccount = this.messagingSystem.call(
       'AccountsController:getAccount',
-      this.config.selectedAccountId,
-    );
-
-    // Get existing tokens for the chain + account
-<<<<<<< HEAD
-    const chainId = detectionDetails?.chainId ?? this.config.chainId;
-
+      this.#selectedAccountId,
+    );
+
+    const chainId = detectionDetails?.chainId ?? this.#chainId;
     // Previously selectedAddress could be an empty string. This is to preserve the behaviour
     const accountAddress =
       detectionDetails?.selectedAddress ?? internalAccount?.address ?? '';
-=======
-    const chainId = detectionDetails?.chainId ?? this.#chainId;
-    const accountAddress =
-      detectionDetails?.selectedAddress ?? this.#selectedAddress;
->>>>>>> a1297d70
 
     const { allTokens, allDetectedTokens, allIgnoredTokens } = this.state;
     let newTokens = [...(allTokens?.[chainId]?.[accountAddress] ?? [])];
@@ -743,24 +659,17 @@
 
       // We may be detecting tokens on a different chain/account pair than are currently configured.
       // Re-point `tokens` and `detectedTokens` to keep them referencing the current chain/account.
-<<<<<<< HEAD
-      const { chainId: currentChain, selectedAccountId: currentAccountId } =
-        this.config;
-
       const currentInternalAccount = this.messagingSystem.call(
         'AccountsController:getAccount',
-        currentAccountId,
+        this.#selectedAccountId,
       );
 
       // Previously selectedAddress could be an empty string. This is to preserve the behaviour
       const currentAddress = currentInternalAccount?.address || '';
 
-      newTokens = newAllTokens?.[currentChain]?.[currentAddress] || [];
-=======
-      newTokens = newAllTokens?.[this.#chainId]?.[this.#selectedAddress] || [];
->>>>>>> a1297d70
+      newTokens = newAllTokens?.[this.#chainId]?.[currentAddress] || [];
       newDetectedTokens =
-        newAllDetectedTokens?.[this.#chainId]?.[this.#selectedAddress] || [];
+        newAllDetectedTokens?.[this.#chainId]?.[currentAddress] || [];
 
       this.update((state) => {
         state.tokens = newTokens;
@@ -919,7 +828,7 @@
     // Validate if account is an evm account
     const selectedAccount = this.messagingSystem.call(
       'AccountsController:getAccount',
-      this.config.selectedAccountId,
+      this.#selectedAccountId,
     );
 
     // Validate contract
@@ -1012,12 +921,8 @@
       id: this.#generateRandomId(),
       time: Date.now(),
       type,
-<<<<<<< HEAD
       // Previously selectedAddress could be an empty string. This is to preserve the behaviour
       interactingAddress: interactingAddress || selectedAccount?.address || '',
-=======
-      interactingAddress: interactingAddress || this.#selectedAddress,
->>>>>>> a1297d70
     };
 
     await this.#requestApproval(suggestedAssetMeta);
@@ -1061,21 +966,15 @@
       interactingChainId,
     } = params;
     const { allTokens, allIgnoredTokens, allDetectedTokens } = this.state;
-<<<<<<< HEAD
-    const { chainId, selectedAccountId } = this.config;
     const selectedInternalAccount = this.messagingSystem.call(
       'AccountsController:getAccount',
-      selectedAccountId,
+      this.#selectedAccountId,
     );
     // Previously selectedAddress could be an empty string. This is to preserve the behaviour
     const userAddressToAddTokens =
       interactingAddress ?? selectedInternalAccount?.address ?? '';
-    const chainIdToAddTokens = interactingChainId ?? chainId;
-=======
-
-    const userAddressToAddTokens = interactingAddress ?? this.#selectedAddress;
+
     const chainIdToAddTokens = interactingChainId ?? this.#chainId;
->>>>>>> a1297d70
 
     let newAllTokens = allTokens;
     if (
