<<<<<<< HEAD
import { rpcErrors } from '@metamask/rpc-errors';
import { CID } from 'multiformats/cid';
import type { CaipChainId } from '@metamask/utils';
=======
import type { BigNumber } from '@ethersproject/bignumber';
>>>>>>> 7d0928b5
import {
  isValidHexAddress,
  GANACHE_CAIP_CHAIN_ID,
  getEthChainIdDecFromCaipChainId,
} from '@metamask/controller-utils';
import { rpcErrors } from '@metamask/rpc-errors';
import type { Hex } from '@metamask/utils';
import { BN, stripHexPrefix } from 'ethereumjs-util';
import { CID } from 'multiformats/cid';

import type { Nft, NftMetadata } from './NftController';
import type { Token } from './TokenRatesController';

/**
 * Compares nft metadata entries to any nft entry.
 * We need this method when comparing a new fetched nft metadata, in case a entry changed to a defined value,
 * there's a need to update the nft in state.
 *
 * @param newNftMetadata - Nft metadata object.
 * @param nft - Nft object to compare with.
 * @returns Whether there are differences.
 */
export function compareNftMetadata(newNftMetadata: NftMetadata, nft: Nft) {
  const keys: (keyof NftMetadata)[] = [
    'image',
    'backgroundColor',
    'imagePreview',
    'imageThumbnail',
    'imageOriginal',
    'animation',
    'animationOriginal',
    'externalLink',
  ];
  const differentValues = keys.reduce((value, key) => {
    if (newNftMetadata[key] && newNftMetadata[key] !== nft[key]) {
      return value + 1;
    }
    return value;
  }, 0);
  return differentValues > 0;
}

const aggregatorNameByKey: Record<string, string> = {
  aave: 'Aave',
  bancor: 'Bancor',
  cmc: 'CMC',
  cryptocom: 'Crypto.com',
  coinGecko: 'CoinGecko',
  oneInch: '1inch',
  paraswap: 'Paraswap',
  pmm: 'PMM',
  zapper: 'Zapper',
  zerion: 'Zerion',
  zeroEx: '0x',
  synthetix: 'Synthetix',
  yearn: 'Yearn',
  apeswap: 'ApeSwap',
  binanceDex: 'BinanceDex',
  pancakeTop100: 'PancakeTop100',
  pancakeExtended: 'PancakeExtended',
  balancer: 'Balancer',
  quickswap: 'QuickSwap',
  matcha: 'Matcha',
  pangolinDex: 'PangolinDex',
  pangolinDexStableCoin: 'PangolinDexStableCoin',
  pangolinDexAvaxBridge: 'PangolinDexAvaxBridge',
  traderJoe: 'TraderJoe',
  airswapLight: 'AirswapLight',
  kleros: 'Kleros',
};

/**
 * Formats aggregator names to presentable format.
 *
 * @param aggregators - List of token list names in camelcase.
 * @returns Formatted aggregator names.
 */
export const formatAggregatorNames = (aggregators: string[]) => {
  return aggregators.map(
    (key) =>
      aggregatorNameByKey[key] ||
      `${key[0].toUpperCase()}${key.substring(1, key.length)}`,
  );
};

/**
 * Format token list assets to use image proxy from Codefi.
 *
 * @param params - Object that contains caipChainId and tokenAddress.
 * @param params.caipChainId - Caip chain id of network
 * @param params.tokenAddress - Address of token in mixed or lowercase.
 * @returns Formatted image url
 */
export const formatIconUrlWithProxy = ({
  caipChainId,
  tokenAddress,
}: {
  caipChainId: CaipChainId;
  tokenAddress: string;
}) => {
  const chainIdDecimal = getEthChainIdDecFromCaipChainId(caipChainId);
  return `https://static.metafi.codefi.network/api/v1/tokenIcons/${chainIdDecimal}/${tokenAddress.toLowerCase()}.png`;
};

/**
 * Validates a ERC20 token to be added with EIP747.
 *
 * @param token - Token object to validate.
 */
export function validateTokenToWatch(token: Token) {
  const { address, symbol, decimals } = token;
  if (!address || !symbol || typeof decimals === 'undefined') {
    throw rpcErrors.invalidParams(
      `Must specify address, symbol, and decimals.`,
    );
  }

  if (typeof symbol !== 'string') {
    throw rpcErrors.invalidParams(`Invalid symbol: not a string.`);
  }

  if (symbol.length > 11) {
    throw rpcErrors.invalidParams(
      `Invalid symbol "${symbol}": longer than 11 characters.`,
    );
  }
  const numDecimals = parseInt(decimals as unknown as string, 10);
  if (isNaN(numDecimals) || numDecimals > 36 || numDecimals < 0) {
    throw rpcErrors.invalidParams(
      `Invalid decimals "${decimals}": must be 0 <= 36.`,
    );
  }

  if (!isValidHexAddress(address)) {
    throw rpcErrors.invalidParams(`Invalid address "${address}".`);
  }
}

/**
 * Networks where token detection is supported - Values are in CAIP-2 format
 */
export enum SupportedTokenDetectionNetworks {
  mainnet = 'eip155:1',
  bsc = 'eip155:56',
  polygon = 'eip155:137',
  avax = 'eip155:43114',
  aurora = 'eip155:1313161554',
}

/**
 * Check if token detection is enabled for certain networks.
 *
 * @param caipChainId - The caip chain id of the network
 * @returns Whether the current network supports token detection
 */
export function isTokenDetectionSupportedForNetwork(
  caipChainId: CaipChainId,
): boolean {
  return Object.values<string>(SupportedTokenDetectionNetworks).includes(
    caipChainId,
  );
}

/**
 * Check if token list polling is enabled for a given network.
 * Currently this method is used to support e2e testing for consumers of this package.
 *
 * @param caipChainId - Caip chain id of network
 * @returns Whether the current network supports tokenlists
 */
export function isTokenListSupportedForNetwork(
  caipChainId: CaipChainId,
): boolean {
  return (
    isTokenDetectionSupportedForNetwork(caipChainId) ||
    caipChainId === GANACHE_CAIP_CHAIN_ID
  );
}

/**
 * Removes IPFS protocol prefix from input string.
 *
 * @param ipfsUrl - An IPFS url (e.g. ipfs://{content id})
 * @returns IPFS content identifier and (possibly) path in a string
 * @throws Will throw if the url passed is not IPFS.
 */
export function removeIpfsProtocolPrefix(ipfsUrl: string) {
  if (ipfsUrl.startsWith('ipfs://ipfs/')) {
    return ipfsUrl.replace('ipfs://ipfs/', '');
  } else if (ipfsUrl.startsWith('ipfs://')) {
    return ipfsUrl.replace('ipfs://', '');
  }
  // this method should not be used with non-ipfs urls (i.e. startsWith('ipfs://') === true)
  throw new Error('this method should not be used with non ipfs urls');
}

/**
 * Extracts content identifier and path from an input string.
 *
 * @param ipfsUrl - An IPFS URL minus the IPFS protocol prefix
 * @returns IFPS content identifier (cid) and sub path as string.
 * @throws Will throw if the url passed is not ipfs.
 */
export function getIpfsCIDv1AndPath(ipfsUrl: string): {
  cid: string;
  path?: string;
} {
  const url = removeIpfsProtocolPrefix(ipfsUrl);

  // check if there is a path
  // (CID is everything preceding first forward slash, path is everything after)
  const index = url.indexOf('/');
  const cid = index !== -1 ? url.substring(0, index) : url;
  const path = index !== -1 ? url.substring(index) : undefined;

  // We want to ensure that the CID is v1 (https://docs.ipfs.io/concepts/content-addressing/#identifier-formats)
  // because most cid v0s appear to be incompatible with IPFS subdomains
  return {
    cid: CID.parse(cid).toV1().toString(),
    path,
  };
}

/**
 * Formats URL correctly for use retrieving assets hosted on IPFS.
 *
 * @param ipfsGateway - The users preferred IPFS gateway (full URL or just host).
 * @param ipfsUrl - The IFPS URL pointed at the asset.
 * @param subdomainSupported - Boolean indicating whether the URL should be formatted with subdomains or not.
 * @returns A formatted URL, with the user's preferred IPFS gateway and format (subdomain or not), pointing to an asset hosted on IPFS.
 */
export function getFormattedIpfsUrl(
  ipfsGateway: string,
  ipfsUrl: string,
  subdomainSupported: boolean,
): string {
  const { host, protocol, origin } = new URL(addUrlProtocolPrefix(ipfsGateway));
  if (subdomainSupported) {
    const { cid, path } = getIpfsCIDv1AndPath(ipfsUrl);
    return `${protocol}//${cid}.ipfs.${host}${path ?? ''}`;
  }
  const cidAndPath = removeIpfsProtocolPrefix(ipfsUrl);
  return `${origin}/ipfs/${cidAndPath}`;
}

/**
 * Adds URL protocol prefix to input URL string if missing.
 *
 * @param urlString - An IPFS URL.
 * @returns A URL with a https:// prepended.
 */
export function addUrlProtocolPrefix(urlString: string): string {
  if (!urlString.match(/(^http:\/\/)|(^https:\/\/)/u)) {
    return `https://${urlString}`;
  }
  return urlString;
}

/**
 * Converts an Ethers BigNumber to a BN.
 *
 * @param bigNumber - An Ethers BigNumber instance.
 * @returns A BN object.
 */
export function ethersBigNumberToBN(bigNumber: BigNumber): BN {
  return new BN(stripHexPrefix(bigNumber.toHexString()), 'hex');
}<|MERGE_RESOLUTION|>--- conflicted
+++ resolved
@@ -1,17 +1,11 @@
-<<<<<<< HEAD
-import { rpcErrors } from '@metamask/rpc-errors';
-import { CID } from 'multiformats/cid';
-import type { CaipChainId } from '@metamask/utils';
-=======
 import type { BigNumber } from '@ethersproject/bignumber';
->>>>>>> 7d0928b5
 import {
   isValidHexAddress,
   GANACHE_CAIP_CHAIN_ID,
   getEthChainIdDecFromCaipChainId,
 } from '@metamask/controller-utils';
 import { rpcErrors } from '@metamask/rpc-errors';
-import type { Hex } from '@metamask/utils';
+import type { CaipChainId } from '@metamask/utils';
 import { BN, stripHexPrefix } from 'ethereumjs-util';
 import { CID } from 'multiformats/cid';
 
