--- conflicted
+++ resolved
@@ -189,20 +189,12 @@
   }
 
   /**
-<<<<<<< HEAD
    * Query for the name for a given ERC20 asset.
-=======
-   * Query for the decimals for a given ERC20 asset.
->>>>>>> 8212cdde
    *
    * @param address - ERC20 asset contract address.
    * @returns Promise resolving to the 'decimals'.
    */
-<<<<<<< HEAD
   async getERC20TokenName(address: string): Promise<string> {
-=======
-  async getERC20TokenName(address: string) {
->>>>>>> 8212cdde
     if (this.erc20Standard === undefined) {
       throw new Error(MISSING_PROVIDER_ERROR);
     }
