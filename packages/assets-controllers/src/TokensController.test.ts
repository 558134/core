import { Contract } from '@ethersproject/contracts';
import type { ApprovalStateChange } from '@metamask/approval-controller';
import {
  ApprovalController,
  type ApprovalControllerState,
} from '@metamask/approval-controller';
import { ControllerMessenger } from '@metamask/base-controller';
import contractMaps from '@metamask/contract-metadata';
import {
  ApprovalType,
  ChainId,
  ORIGIN_METAMASK,
  convertHexToDecimal,
  InfuraNetworkType,
} from '@metamask/controller-utils';
import type { InternalAccount } from '@metamask/keyring-api';
import type {
  NetworkClientConfiguration,
  NetworkClientId,
} from '@metamask/network-controller';
<<<<<<< HEAD
import { getDefaultNetworkControllerState } from '@metamask/network-controller';
import type { PreferencesState } from '@metamask/preferences-controller';
import { getDefaultPreferencesState } from '@metamask/preferences-controller';
=======
import { defaultState as defaultNetworkState } from '@metamask/network-controller';
>>>>>>> a3a060c9
import nock from 'nock';
import * as sinon from 'sinon';
import { v1 as uuidV1 } from 'uuid';

import { FakeProvider } from '../../../tests/fake-provider';
import { createMockInternalAccount } from '../../accounts-controller/src/tests/mocks';
import type {
  ExtractAvailableAction,
  ExtractAvailableEvent,
} from '../../base-controller/tests/helpers';
import {
  buildCustomNetworkClientConfiguration,
  buildMockGetNetworkClientById,
} from '../../network-controller/tests/helpers';
import { ERC20Standard } from './Standards/ERC20Standard';
import { ERC1155Standard } from './Standards/NftStandards/ERC1155/ERC1155Standard';
import { TOKEN_END_POINT_API } from './token-service';
import type { Token } from './TokenRatesController';
import { TokensController } from './TokensController';
import type {
  AllowedActions,
  AllowedEvents,
  TokensControllerMessenger,
  TokensControllerState,
} from './TokensController';

jest.mock('@ethersproject/contracts');
jest.mock('uuid', () => ({
  ...jest.requireActual('uuid'),
  v1: jest.fn(),
}));
jest.mock('./Standards/ERC20Standard');
jest.mock('./Standards/NftStandards/ERC1155/ERC1155Standard');

type UnrestrictedMessenger = ControllerMessenger<
  ExtractAvailableAction<TokensControllerMessenger>,
  ExtractAvailableEvent<TokensControllerMessenger> | ApprovalStateChange
>;

const ContractMock = jest.mocked(Contract);
const uuidV1Mock = jest.mocked(uuidV1);
const ERC20StandardMock = jest.mocked(ERC20Standard);
const ERC1155StandardMock = jest.mocked(ERC1155Standard);

const defaultMockInternalAccount = createMockInternalAccount({
  address: '0x1',
});

describe('TokensController', () => {
  beforeEach(() => {
    uuidV1Mock.mockReturnValue('9b1deb4d-3b7d-4bad-9bdd-2b0d7b3dcb6d');
    ContractMock.mockReturnValue(
      buildMockEthersERC721Contract({ supportsInterface: false }),
    );
  });

  afterEach(() => {
    sinon.restore();
  });

  it('should set default state', async () => {
    await withController(({ controller }) => {
      expect(controller.state).toStrictEqual({
        allTokens: {},
        allIgnoredTokens: {},
        ignoredTokens: [],
        tokens: [],
        detectedTokens: [],
        allDetectedTokens: {},
      });
    });
  });

  it('should add a token', async () => {
    await withController(async ({ controller }) => {
      ContractMock.mockReturnValue(
        buildMockEthersERC721Contract({ supportsInterface: false }),
      );

      await controller.addToken({
        address: '0x01',
        symbol: 'bar',
        decimals: 2,
      });
      expect(controller.state.tokens[0]).toStrictEqual({
        address: '0x01',
        decimals: 2,
        image: 'https://static.cx.metamask.io/api/v1/tokenIcons/1/0x01.png',
        symbol: 'bar',
        isERC721: false,
        aggregators: [],
        name: undefined,
      });

      await controller.addToken({
        address: '0x01',
        symbol: 'baz',
        decimals: 2,
      });
      expect(controller.state.tokens[0]).toStrictEqual({
        address: '0x01',
        decimals: 2,
        image: 'https://static.cx.metamask.io/api/v1/tokenIcons/1/0x01.png',
        symbol: 'baz',
        isERC721: false,
        aggregators: [],
        name: undefined,
      });
    });
  });

  it('should add tokens', async () => {
    await withController(async ({ controller }) => {
      await controller.addTokens([
        {
          address: '0x01',
          symbol: 'barA',
          decimals: 2,
          aggregators: [],
          name: 'Token1',
        },
        {
          address: '0x02',
          symbol: 'barB',
          decimals: 2,
          aggregators: [],
          name: 'Token2',
        },
      ]);
      expect(controller.state.tokens[0]).toStrictEqual({
        address: '0x01',
        decimals: 2,
        image: undefined,
        symbol: 'barA',
        aggregators: [],
        name: 'Token1',
      });
      expect(controller.state.tokens[1]).toStrictEqual({
        address: '0x02',
        decimals: 2,
        image: undefined,
        symbol: 'barB',
        aggregators: [],
        name: 'Token2',
      });

      await controller.addTokens([
        {
          address: '0x01',
          symbol: 'bazA',
          decimals: 2,
          aggregators: [],
        },
        {
          address: '0x02',
          symbol: 'bazB',
          decimals: 2,
          aggregators: [],
        },
      ]);
      expect(controller.state.tokens[0]).toStrictEqual({
        address: '0x01',
        decimals: 2,
        image: undefined,
        symbol: 'bazA',
        aggregators: [],
        name: undefined,
      });
      expect(controller.state.tokens[1]).toStrictEqual({
        address: '0x02',
        decimals: 2,
        image: undefined,
        symbol: 'bazB',
        aggregators: [],
        name: undefined,
      });
    });
  });

  it('should add detected tokens', async () => {
    await withController(async ({ controller }) => {
      await controller.addDetectedTokens([
        {
          address: '0x01',
          symbol: 'barA',
          decimals: 2,
          aggregators: [],
        },
        {
          address: '0x02',
          symbol: 'barB',
          decimals: 2,
          aggregators: [],
        },
      ]);
      expect(controller.state.detectedTokens[0]).toStrictEqual({
        address: '0x01',
        decimals: 2,
        image: undefined,
        symbol: 'barA',
        aggregators: [],
        isERC721: undefined,
        name: undefined,
      });
      expect(controller.state.detectedTokens[1]).toStrictEqual({
        address: '0x02',
        decimals: 2,
        image: undefined,
        symbol: 'barB',
        aggregators: [],
        isERC721: undefined,
        name: undefined,
      });

      await controller.addDetectedTokens([
        {
          address: '0x01',
          symbol: 'bazA',
          decimals: 2,
          aggregators: [],
          isERC721: undefined,
          name: undefined,
        },
        {
          address: '0x02',
          symbol: 'bazB',
          decimals: 2,
          aggregators: [],
          isERC721: undefined,
          name: undefined,
        },
      ]);
      expect(controller.state.detectedTokens[0]).toStrictEqual({
        address: '0x01',
        decimals: 2,
        image: undefined,
        symbol: 'bazA',
        aggregators: [],
        isERC721: undefined,
        name: undefined,
      });
      expect(controller.state.detectedTokens[1]).toStrictEqual({
        address: '0x02',
        decimals: 2,
        image: undefined,
        symbol: 'bazB',
        aggregators: [],
        isERC721: undefined,
        name: undefined,
      });
    });
  });

  it('should add token by selected address', async () => {
    const firstAddress = '0x123';
    const firstAccount = createMockInternalAccount({
      address: firstAddress,
    });
    const secondAddress = '0x321';
    const secondAccount = createMockInternalAccount({
      address: secondAddress,
    });
    await withController(
      {
        mocks: {
          getAccount: firstAccount,
          getSelectedAccount: firstAccount,
        },
      },
      async ({ controller, triggerSelectedAccountChange }) => {
        ContractMock.mockReturnValue(
          buildMockEthersERC721Contract({ supportsInterface: false }),
        );

        triggerSelectedAccountChange(firstAccount);
        await controller.addToken({
          address: '0x01',
          symbol: 'bar',
          decimals: 2,
        });
        triggerSelectedAccountChange(secondAccount);
        expect(controller.state.tokens).toHaveLength(0);

        triggerSelectedAccountChange(firstAccount);
        expect(controller.state.tokens[0]).toStrictEqual({
          address: '0x01',
          decimals: 2,
          image: 'https://static.cx.metamask.io/api/v1/tokenIcons/1/0x01.png',
          symbol: 'bar',
          isERC721: false,
          aggregators: [],
          name: undefined,
        });
      },
    );
  });

  it('should add token by network', async () => {
    await withController(async ({ controller, changeNetwork }) => {
      changeNetwork({ selectedNetworkClientId: InfuraNetworkType.sepolia });
      await controller.addToken({
        address: '0x01',
        symbol: 'bar',
        decimals: 2,
      });

      changeNetwork({ selectedNetworkClientId: InfuraNetworkType.goerli });
      expect(controller.state.tokens).toHaveLength(0);

      changeNetwork({ selectedNetworkClientId: InfuraNetworkType.sepolia });
      expect(controller.state.tokens[0]).toStrictEqual({
        address: '0x01',
        decimals: 2,
        image:
          'https://static.cx.metamask.io/api/v1/tokenIcons/11155111/0x01.png',
        symbol: 'bar',
        isERC721: false,
        aggregators: [],
        name: undefined,
      });
    });
  });

  it('should add token to the correct chainId when passed a networkClientId', async () => {
    await withController(
      {
        mockNetworkClientConfigurationsByNetworkClientId: {
          networkClientId1: buildCustomNetworkClientConfiguration({
            chainId: '0x5',
          }),
        },
      },
      async ({ controller }) => {
        ContractMock.mockReturnValue(
          buildMockEthersERC721Contract({ supportsInterface: false }),
        );

        await controller.addToken({
          address: '0x01',
          symbol: 'bar',
          decimals: 2,
          networkClientId: 'networkClientId1',
        });

        expect(controller.state.tokens[0]).toStrictEqual({
          address: '0x01',
          decimals: 2,
          image: 'https://static.cx.metamask.io/api/v1/tokenIcons/5/0x01.png',
          symbol: 'bar',
          isERC721: false,
          aggregators: [],
          name: undefined,
        });
        expect(controller.state.allTokens['0x5']['0x1']).toStrictEqual([
          {
            address: '0x01',
            decimals: 2,
            image: 'https://static.cx.metamask.io/api/v1/tokenIcons/5/0x01.png',
            symbol: 'bar',
            isERC721: false,
            aggregators: [],
            name: undefined,
          },
        ]);
      },
    );
  });

  it('should remove token', async () => {
    await withController(async ({ controller }) => {
      await controller.addToken({
        address: '0x01',
        symbol: 'bar',
        decimals: 2,
      });

      controller.ignoreTokens(['0x01']);

      expect(controller.state.tokens).toHaveLength(0);
    });
  });

  it('should remove detected token', async () => {
    await withController(async ({ controller }) => {
      await controller.addDetectedTokens([
        {
          address: '0x01',
          symbol: 'bar',
          decimals: 2,
        },
      ]);

      controller.ignoreTokens(['0x01']);

      expect(controller.state.detectedTokens).toHaveLength(0);
    });
  });

  it('should remove token by selected address', async () => {
    const firstAddress = '0x123';
    const firstAccount = createMockInternalAccount({
      address: firstAddress,
    });
    const secondAddress = '0x321';
    const secondAccount = createMockInternalAccount({
      address: secondAddress,
    });
    await withController(
      {
        mocks: {
          getAccount: firstAccount,
          getSelectedAccount: firstAccount,
        },
      },
      async ({ controller, triggerSelectedAccountChange }) => {
        ContractMock.mockReturnValue(
          buildMockEthersERC721Contract({ supportsInterface: false }),
        );

        triggerSelectedAccountChange(firstAccount);
        await controller.addToken({
          address: '0x02',
          symbol: 'baz',
          decimals: 2,
        });
        triggerSelectedAccountChange(secondAccount);
        await controller.addToken({
          address: '0x01',
          symbol: 'bar',
          decimals: 2,
        });

        controller.ignoreTokens(['0x01']);
        expect(controller.state.tokens).toHaveLength(0);

        triggerSelectedAccountChange(firstAccount);
        expect(controller.state.tokens[0]).toStrictEqual({
          address: '0x02',
          decimals: 2,
          image: 'https://static.cx.metamask.io/api/v1/tokenIcons/1/0x02.png',
          symbol: 'baz',
          isERC721: false,
          aggregators: [],
          name: undefined,
        });
      },
    );
  });

  it('should remove token by provider type', async () => {
    await withController(async ({ controller, changeNetwork }) => {
      ContractMock.mockReturnValue(
        buildMockEthersERC721Contract({ supportsInterface: false }),
      );
      changeNetwork({ selectedNetworkClientId: InfuraNetworkType.sepolia });
      await controller.addToken({
        address: '0x02',
        symbol: 'baz',
        decimals: 2,
      });
      changeNetwork({ selectedNetworkClientId: InfuraNetworkType.goerli });
      await controller.addToken({
        address: '0x01',
        symbol: 'bar',
        decimals: 2,
      });

      controller.ignoreTokens(['0x01']);
      expect(controller.state.tokens).toHaveLength(0);

      changeNetwork({ selectedNetworkClientId: InfuraNetworkType.sepolia });
      expect(controller.state.tokens[0]).toStrictEqual({
        address: '0x02',
        decimals: 2,
        image:
          'https://static.cx.metamask.io/api/v1/tokenIcons/11155111/0x02.png',
        symbol: 'baz',
        isERC721: false,
        aggregators: [],
        name: undefined,
      });
    });
  });

  describe('ignoredTokens', () => {
    it('should remove token from ignoredTokens/allIgnoredTokens lists if added back via addToken', async () => {
      await withController(async ({ controller }) => {
        await controller.addToken({
          address: '0x01',
          symbol: 'foo',
          decimals: 2,
        });
        await controller.addToken({
          address: '0xFAa',
          symbol: 'bar',
          decimals: 3,
        });
        expect(controller.state.ignoredTokens).toHaveLength(0);
        expect(controller.state.tokens).toHaveLength(2);

        controller.ignoreTokens(['0x01']);
        expect(controller.state.tokens).toHaveLength(1);
        expect(controller.state.ignoredTokens).toHaveLength(1);

        await controller.addToken({
          address: '0x01',
          symbol: 'baz',
          decimals: 2,
        });
        expect(controller.state.tokens).toHaveLength(2);
        expect(controller.state.ignoredTokens).toHaveLength(0);
      });
    });

    it('should remove a token from the ignoredTokens/allIgnoredTokens lists if re-added as part of a bulk addTokens add', async () => {
      const selectedAddress = '0x0001';
      const selectedAccount = createMockInternalAccount({
        address: selectedAddress,
      });
      await withController(
        {
          mocks: {
            getSelectedAccount: selectedAccount,
            getAccount: selectedAccount,
          },
        },
        async ({ controller, triggerSelectedAccountChange, changeNetwork }) => {
          triggerSelectedAccountChange(selectedAccount);
          changeNetwork({ selectedNetworkClientId: InfuraNetworkType.sepolia });
          await controller.addToken({
            address: '0x01',
            symbol: 'bar',
            decimals: 2,
          });
          await controller.addToken({
            address: '0xFAa',
            symbol: 'bar',
            decimals: 3,
          });
          expect(controller.state.ignoredTokens).toHaveLength(0);
          expect(controller.state.tokens).toHaveLength(2);

          controller.ignoreTokens(['0x01']);
          controller.ignoreTokens(['0xFAa']);
          expect(controller.state.tokens).toHaveLength(0);
          expect(controller.state.ignoredTokens).toHaveLength(2);

          await controller.addTokens([
            { address: '0x01', decimals: 3, symbol: 'bar', aggregators: [] },
            { address: '0x02', decimals: 4, symbol: 'baz', aggregators: [] },
            { address: '0x04', decimals: 4, symbol: 'foo', aggregators: [] },
          ]);
          expect(controller.state.tokens).toHaveLength(3);
          expect(controller.state.ignoredTokens).toHaveLength(1);
          expect(controller.state.allIgnoredTokens).toStrictEqual({
            [ChainId.sepolia]: {
              [selectedAddress]: ['0xFAa'],
            },
          });
        },
      );
    });

    it('should be able to clear the ignoredTokens list', async () => {
      const selectedAddress = '0x0001';
      const selectedAccount = createMockInternalAccount({
        address: selectedAddress,
      });
      await withController(
        {
          mocks: {
            getSelectedAccount: selectedAccount,
            getAccount: selectedAccount,
          },
        },
        async ({ controller, triggerSelectedAccountChange, changeNetwork }) => {
          triggerSelectedAccountChange(selectedAccount);
          changeNetwork({ selectedNetworkClientId: InfuraNetworkType.sepolia });
          await controller.addToken({
            address: '0x01',
            symbol: 'bar',
            decimals: 2,
          });
          expect(controller.state.ignoredTokens).toHaveLength(0);

          controller.ignoreTokens(['0x01']);
          expect(controller.state.tokens).toHaveLength(0);
          expect(controller.state.allIgnoredTokens).toStrictEqual({
            [ChainId.sepolia]: {
              [selectedAddress]: ['0x01'],
            },
          });

          controller.clearIgnoredTokens();
          expect(controller.state.ignoredTokens).toHaveLength(0);
          expect(Object.keys(controller.state.allIgnoredTokens)).toHaveLength(
            0,
          );
        },
      );
    });

    it('should ignore tokens by [chainID][accountAddress]', async () => {
      const selectedAddress1 = '0x0001';
      const selectedAccount1 = createMockInternalAccount({
        address: selectedAddress1,
      });
      const selectedAddress2 = '0x0002';
      const selectedAccount2 = createMockInternalAccount({
        address: selectedAddress2,
      });
      await withController(
        {
          mocks: {
            getSelectedAccount: selectedAccount1,
            getAccount: selectedAccount1,
          },
        },
        async ({ controller, triggerSelectedAccountChange, changeNetwork }) => {
          triggerSelectedAccountChange(selectedAccount1);
          changeNetwork({ selectedNetworkClientId: InfuraNetworkType.sepolia });
          await controller.addToken({
            address: '0x01',
            symbol: 'bar',
            decimals: 2,
          });
          expect(controller.state.ignoredTokens).toHaveLength(0);

          controller.ignoreTokens(['0x01']);
          expect(controller.state.tokens).toHaveLength(0);
          expect(controller.state.ignoredTokens).toStrictEqual(['0x01']);

          changeNetwork({ selectedNetworkClientId: InfuraNetworkType.goerli });
          expect(controller.state.ignoredTokens).toHaveLength(0);

          await controller.addToken({
            address: '0x02',
            symbol: 'bazz',
            decimals: 3,
          });
          controller.ignoreTokens(['0x02']);
          expect(controller.state.ignoredTokens).toStrictEqual(['0x02']);

          triggerSelectedAccountChange(selectedAccount2);
          expect(controller.state.ignoredTokens).toHaveLength(0);

          await controller.addToken({
            address: '0x03',
            symbol: 'foo',
            decimals: 4,
          });
          controller.ignoreTokens(['0x03']);
          expect(controller.state.ignoredTokens).toStrictEqual(['0x03']);
          expect(controller.state.allIgnoredTokens).toStrictEqual({
            [ChainId.sepolia]: {
              [selectedAddress1]: ['0x01'],
            },
            [ChainId.goerli]: {
              [selectedAddress1]: ['0x02'],
              [selectedAddress2]: ['0x03'],
            },
          });
        },
      );
    });
  });

  it('should ignore multiple tokens with single ignoreTokens call', async () => {
    await withController(async ({ controller }) => {
      ContractMock.mockReturnValue(
        buildMockEthersERC721Contract({ supportsInterface: false }),
      );

      await controller.addToken({
        address: '0x01',
        symbol: 'A',
        decimals: 4,
      });
      await controller.addToken({
        address: '0x02',
        symbol: 'B',
        decimals: 5,
      });
      expect(controller.state.tokens).toStrictEqual([
        {
          address: '0x01',
          decimals: 4,
          image: 'https://static.cx.metamask.io/api/v1/tokenIcons/1/0x01.png',
          isERC721: false,
          symbol: 'A',
          aggregators: [],
          name: undefined,
        },
        {
          address: '0x02',
          decimals: 5,
          image: 'https://static.cx.metamask.io/api/v1/tokenIcons/1/0x02.png',
          isERC721: false,
          symbol: 'B',
          aggregators: [],
          name: undefined,
        },
      ]);

      controller.ignoreTokens(['0x01', '0x02']);
      expect(controller.state.tokens).toStrictEqual([]);
    });
  });

  describe('isERC721 flag', () => {
    describe('updateTokenType method', () => {
      it('should add isERC721 = true to token object already in state when token is NFT and in our contract-metadata repo', async () => {
        await withController(async ({ controller }) => {
          const contractAddresses = Object.keys(contractMaps);
          const erc721ContractAddresses = contractAddresses.filter(
            (contractAddress) => contractMaps[contractAddress].erc721 === true,
          );
          const address = erc721ContractAddresses[0];
          const { symbol, decimals } = contractMaps[address];

          await controller.addToken({ address, symbol, decimals });

          const result = await controller.updateTokenType(address);
          expect(result.isERC721).toBe(true);
        });
      });

      it('should add isERC721 = false to token object already in state when token is not an NFT and is in our contract-metadata repo', async () => {
        await withController(async ({ controller }) => {
          const contractAddresses = Object.keys(contractMaps);
          const erc20ContractAddresses = contractAddresses.filter(
            (contractAddress) => contractMaps[contractAddress].erc20 === true,
          );
          const address = erc20ContractAddresses[0];
          const { symbol, decimals } = contractMaps[address];

          await controller.addToken({ address, symbol, decimals });

          const result = await controller.updateTokenType(address);
          expect(result.isERC721).toBe(false);
        });
      });

      it('should add isERC721 = true to token object already in state when token is NFT and is not in our contract-metadata repo', async () => {
        await withController(async ({ controller }) => {
          ContractMock.mockReturnValue(
            buildMockEthersERC721Contract({ supportsInterface: true }),
          );
          const tokenAddress = '0xda5584cc586d07c7141aa427224a4bd58e64af7d';

          await controller.addToken({
            address: tokenAddress,
            symbol: 'TESTNFT',
            decimals: 0,
          });

          const result = await controller.updateTokenType(tokenAddress);
          expect(result.isERC721).toBe(true);
        });
      });

      it('should add isERC721 = false to token object already in state when token is not an NFT and not in our contract-metadata repo', async () => {
        await withController(async ({ controller }) => {
          ContractMock.mockReturnValue(
            buildMockEthersERC721Contract({ supportsInterface: false }),
          );
          const tokenAddress = '0xda5584cc586d07c7141aa427224a4bd58e64af7d';

          await controller.addToken({
            address: tokenAddress,
            symbol: 'TESTNFT',
            decimals: 0,
          });

          const result = await controller.updateTokenType(tokenAddress);
          expect(result.isERC721).toBe(false);
        });
      });
    });

    describe('addToken method', () => {
      it('should add isERC721 = true when token is an NFT and is in our contract-metadata repo', async () => {
        await withController(async ({ controller }) => {
          const contractAddresses = Object.keys(contractMaps);
          const erc721ContractAddresses = contractAddresses.filter(
            (contractAddress) => contractMaps[contractAddress].erc721 === true,
          );
          const address = erc721ContractAddresses[0];
          const { symbol, decimals } = contractMaps[address];

          await controller.addToken({ address, symbol, decimals });

          expect(controller.state.tokens).toStrictEqual([
            expect.objectContaining({
              address,
              symbol,
              isERC721: true,
              decimals,
            }),
          ]);
        });
      });

      it('should add isERC721 = true when the token is an NFT but not in our contract-metadata repo', async () => {
        await withController(async ({ controller }) => {
          ContractMock.mockReturnValue(
            buildMockEthersERC721Contract({ supportsInterface: true }),
          );
          const tokenAddress = '0xDA5584Cc586d07c7141aA427224A4Bd58E64aF7D';

          await controller.addToken({
            address: tokenAddress,
            symbol: 'REST',
            decimals: 4,
          });

          expect(controller.state.tokens).toStrictEqual([
            {
              address: tokenAddress,
              symbol: 'REST',
              isERC721: true,
              image:
                'https://static.cx.metamask.io/api/v1/tokenIcons/1/0xda5584cc586d07c7141aa427224a4bd58e64af7d.png',
              decimals: 4,
              aggregators: [],
              name: undefined,
            },
          ]);
        });
      });

      it('should add isERC721 = false to token object already in state when token is not an NFT and in our contract-metadata repo', async () => {
        await withController(async ({ controller }) => {
          const contractAddresses = Object.keys(contractMaps);
          const erc20ContractAddresses = contractAddresses.filter(
            (contractAddress) => contractMaps[contractAddress].erc20 === true,
          );
          const address = erc20ContractAddresses[0];
          const { symbol, decimals } = contractMaps[address];

          await controller.addToken({ address, symbol, decimals });

          expect(controller.state.tokens).toStrictEqual([
            expect.objectContaining({
              address,
              symbol,
              isERC721: false,
              decimals,
            }),
          ]);
        });
      });

      it('should add isERC721 = false when the token is not an NFT and not in our contract-metadata repo', async () => {
        await withController(async ({ controller }) => {
          ContractMock.mockReturnValue(
            buildMockEthersERC721Contract({ supportsInterface: false }),
          );
          const tokenAddress = '0xDA5584Cc586d07c7141aA427224A4Bd58E64aF7D';

          await controller.addToken({
            address: tokenAddress,
            symbol: 'LEST',
            decimals: 5,
          });

          expect(controller.state.tokens).toStrictEqual([
            {
              address: tokenAddress,
              symbol: 'LEST',
              isERC721: false,
              image:
                'https://static.cx.metamask.io/api/v1/tokenIcons/1/0xda5584cc586d07c7141aa427224a4bd58e64af7d.png',
              decimals: 5,
              aggregators: [],
              name: undefined,
            },
          ]);
        });
      });

      it('should throw error if switching networks while adding token', async () => {
        await withController(async ({ controller, changeNetwork }) => {
          const dummyTokenAddress =
            '0x514910771AF9Ca656af840dff83E8264EcF986CA';

          const addTokenPromise = controller.addToken({
            address: dummyTokenAddress,
            symbol: 'LINK',
            decimals: 18,
          });
          changeNetwork({
            selectedNetworkClientId: InfuraNetworkType.goerli,
          });

          await expect(addTokenPromise).rejects.toThrow(
            'TokensController Error: Switched networks while adding token',
          );
        });
      });
    });

    it('should throw TokenService error if fetchTokenMetadata returns a response with an error', async () => {
      const chainId = ChainId.mainnet;

      await withController(
        {
          options: {
            chainId,
          },
        },
        async ({ controller }) => {
          const dummyTokenAddress =
            '0x514910771AF9Ca656af840dff83E8264EcF986CA';
          const error = 'An error occured';
          const fullErrorMessage = `TokenService Error: ${error}`;
          nock(TOKEN_END_POINT_API)
            .get(
              // TODO: Either fix this lint violation or explain why it's necessary to ignore.
              // eslint-disable-next-line @typescript-eslint/restrict-template-expressions
              `/token/${convertHexToDecimal(
                chainId,
              )}?address=${dummyTokenAddress}`,
            )
            .reply(200, { error })
            .persist();

          await expect(
            controller.addToken({
              address: dummyTokenAddress,
              symbol: 'LINK',
              decimals: 18,
            }),
          ).rejects.toThrow(fullErrorMessage);
        },
      );
    });

    it('should add token that was previously a detected token', async () => {
      await withController(async ({ controller }) => {
        ContractMock.mockReturnValue(
          buildMockEthersERC721Contract({ supportsInterface: false }),
        );
        const dummyDetectedToken: Token = {
          address: '0x01',
          symbol: 'barA',
          decimals: 2,
          aggregators: [],
          image: undefined,
          isERC721: false,
          name: undefined,
        };
        const dummyAddedToken: Token = {
          ...dummyDetectedToken,
          image: 'https://static.cx.metamask.io/api/v1/tokenIcons/1/0x01.png',
        };

        await controller.addDetectedTokens([dummyDetectedToken]);
        expect(controller.state.detectedTokens).toStrictEqual([
          dummyDetectedToken,
        ]);

        await controller.addToken({
          address: dummyDetectedToken.address,
          symbol: dummyDetectedToken.symbol,
          decimals: dummyDetectedToken.decimals,
        });
        expect(controller.state.detectedTokens).toStrictEqual([]);
        expect(controller.state.tokens).toStrictEqual([dummyAddedToken]);
      });
    });

    it('should add tokens to the correct chainId/selectedAddress on which they were detected even if its not the currently configured chainId/selectedAddress', async () => {
      const CONFIGURED_ADDRESS = '0xConfiguredAddress';
      const configuredAccount = createMockInternalAccount({
        address: CONFIGURED_ADDRESS,
      });
      await withController(
        {
          mocks: {
            getAccount: configuredAccount,
          },
        },
        async ({ controller, changeNetwork, triggerSelectedAccountChange }) => {
          ContractMock.mockReturnValue(
            buildMockEthersERC721Contract({ supportsInterface: false }),
          );

          // The currently configured chain + address
          const CONFIGURED_CHAIN = ChainId.sepolia;
          const CONFIGURED_NETWORK_CLIENT_ID = InfuraNetworkType.sepolia;

          changeNetwork({
            selectedNetworkClientId: CONFIGURED_NETWORK_CLIENT_ID,
          });
          triggerSelectedAccountChange(configuredAccount);

          // A different chain + address
          const OTHER_CHAIN = '0xOtherChainId';
          const OTHER_ADDRESS = '0xOtherAddress';

          // Mock some tokens to add
          const generateTokens = (len: number) =>
            [...Array(len)].map((_, i) => ({
              address: `0x${i}`,
              symbol: String.fromCharCode(65 + i),
              decimals: 2,
              aggregators: [],
              name: undefined,
              isERC721: false,
              image: `https://static.cx.metamask.io/api/v1/tokenIcons/11155111/0x${i}.png`,
            }));

          const [
            addedTokenConfiguredAccount,
            detectedTokenConfiguredAccount,
            detectedTokenOtherAccount,
          ] = generateTokens(3);

          // Run twice to ensure idempotency
          for (let i = 0; i < 2; i++) {
            // Add and detect some tokens on the configured chain + account
            await controller.addToken(addedTokenConfiguredAccount);
            await controller.addDetectedTokens([
              detectedTokenConfiguredAccount,
            ]);

            // Detect a token on the other chain + account
            await controller.addDetectedTokens([detectedTokenOtherAccount], {
              selectedAddress: OTHER_ADDRESS,
              chainId: OTHER_CHAIN,
            });

            // Expect tokens on the configured account
            expect(controller.state.tokens).toStrictEqual([
              addedTokenConfiguredAccount,
            ]);
            expect(controller.state.detectedTokens).toStrictEqual([
              detectedTokenConfiguredAccount,
            ]);

            // Expect tokens under the correct chain + account
            expect(controller.state.allTokens).toStrictEqual({
              [CONFIGURED_CHAIN]: {
                [CONFIGURED_ADDRESS]: [addedTokenConfiguredAccount],
              },
            });
            expect(controller.state.allDetectedTokens).toStrictEqual({
              [CONFIGURED_CHAIN]: {
                [CONFIGURED_ADDRESS]: [detectedTokenConfiguredAccount],
              },
              [OTHER_CHAIN]: {
                [OTHER_ADDRESS]: [detectedTokenOtherAccount],
              },
            });
          }
        },
      );
    });
  });

  describe('addTokens method', () => {
    it('should add tokens that were previously detected tokens', async () => {
      await withController(async ({ controller }) => {
        const dummyAddedTokens: Token[] = [
          {
            address: '0x01',
            symbol: 'barA',
            decimals: 2,
            aggregators: [],
            image: undefined,
            name: undefined,
          },
          {
            address: '0x02',
            symbol: 'barB',
            decimals: 2,
            aggregators: [],
            image: undefined,
            name: undefined,
          },
        ];
        const dummyDetectedTokens: Token[] = [
          {
            ...dummyAddedTokens[0],
            isERC721: false,
          },
          {
            ...dummyAddedTokens[1],
            isERC721: false,
          },
        ];

        await controller.addDetectedTokens(dummyDetectedTokens);
        expect(controller.state.detectedTokens).toStrictEqual(
          dummyDetectedTokens,
        );

        await controller.addTokens(dummyDetectedTokens);
        expect(controller.state.detectedTokens).toStrictEqual([]);
        expect(controller.state.tokens).toStrictEqual(dummyAddedTokens);
      });
    });

    it('should add tokens to the correct chainId when passed a networkClientId', async () => {
      await withController(
        {
          mockNetworkClientConfigurationsByNetworkClientId: {
            networkClientId1: buildCustomNetworkClientConfiguration({
              chainId: '0x5',
            }),
          },
        },
        async ({ controller }) => {
          const dummyTokens: Token[] = [
            {
              address: '0x01',
              symbol: 'barA',
              decimals: 2,
              aggregators: [],
              image: undefined,
              name: undefined,
            },
            {
              address: '0x02',
              symbol: 'barB',
              decimals: 2,
              aggregators: [],
              image: undefined,
              name: undefined,
            },
          ];

          await controller.addTokens(dummyTokens, 'networkClientId1');

          expect(controller.state.tokens).toStrictEqual(dummyTokens);
          expect(controller.state.allTokens['0x5']['0x1']).toStrictEqual(
            dummyTokens,
          );
        },
      );
    });
  });

  describe('watchAsset', () => {
    it('should error if passed no type', async () => {
      await withController(async ({ controller }) => {
        const result = controller.watchAsset({
          asset: buildToken(),
          // @ts-expect-error Intentionally passing invalid input
          type: undefined,
        });

        await expect(result).rejects.toThrow(
          'Asset of type undefined not supported',
        );
      });
    });

    it('should error if asset type is not supported', async () => {
      await withController(async ({ controller }) => {
        const result = controller.watchAsset({
          asset: buildToken(),
          type: 'ERC721',
        });

        await expect(result).rejects.toThrow(
          'Asset of type ERC721 not supported',
        );
      });
    });

    it('should error if the contract is ERC721', async () => {
      await withController(async ({ controller }) => {
        ContractMock.mockReturnValue(
          buildMockEthersERC721Contract({ supportsInterface: true }),
        );

        const result = controller.watchAsset({
          asset: buildToken({
            address: '0x0000000000000000000000000000000000000001',
          }),
          type: 'ERC20',
        });

        await expect(result).rejects.toThrow(
          'Contract 0x0000000000000000000000000000000000000001 must match type ERC20, but was detected as ERC721',
        );
      });
    });

    it('should error if the contract is ERC1155', async () => {
      await withController(async ({ controller }) => {
        ContractMock.mockReturnValue(
          buildMockEthersERC721Contract({ supportsInterface: false }),
        );
        ERC1155StandardMock.mockReturnValue(
          buildMockERC1155Standard({ contractSupportsBase1155Interface: true }),
        );

        const result = controller.watchAsset({
          asset: buildToken({
            address: '0x0000000000000000000000000000000000000001',
          }),
          type: 'ERC20',
        });

        await expect(result).rejects.toThrow(
          'Contract 0x0000000000000000000000000000000000000001 must match type ERC20, but was detected as ERC1155',
        );
      });
    });

    it('should error if address is not defined', async () => {
      await withController(async ({ controller }) => {
        const result = controller.watchAsset({
          asset: buildToken({ address: undefined }),
          type: 'ERC20',
        });

        await expect(result).rejects.toThrow('Address must be specified');
      });
    });

    it('should error if decimals is not defined', async () => {
      await withController(async ({ controller }) => {
        ContractMock.mockReturnValue(
          buildMockEthersERC721Contract({ supportsInterface: false }),
        );

        const result = controller.watchAsset({
          asset: buildToken({ decimals: undefined }),
          type: 'ERC20',
        });

        await expect(result).rejects.toThrow(
          'Decimals are required, but were not found in either the request or contract',
        );
      });
    });

    it('should error if symbol is not defined', async () => {
      await withController(async ({ controller }) => {
        ContractMock.mockReturnValue(
          buildMockEthersERC721Contract({ supportsInterface: false }),
        );

        const result = controller.watchAsset({
          // @ts-expect-error Intentionally passing bad input
          asset: buildToken({ symbol: { foo: 'bar' } }),
          type: 'ERC20',
        });

        await expect(result).rejects.toThrow('Invalid symbol: not a string');
      });
    });

    it('should error if symbol is not a string', async () => {
      await withController(async ({ controller }) => {
        ContractMock.mockReturnValue(
          buildMockEthersERC721Contract({ supportsInterface: false }),
        );

        const result = controller.watchAsset({
          asset: buildToken({ symbol: undefined }),
          type: 'ERC20',
        });

        await expect(result).rejects.toThrow(
          'A symbol is required, but was not found in either the request or contract',
        );
      });
    });

    it('should error if symbol is empty', async () => {
      await withController(async ({ controller }) => {
        ContractMock.mockReturnValue(
          buildMockEthersERC721Contract({ supportsInterface: false }),
        );

        const result = controller.watchAsset({
          asset: buildToken({ symbol: '' }),
          type: 'ERC20',
        });

        await expect(result).rejects.toThrow(
          'A symbol is required, but was not found in either the request or contract',
        );
      });
    });

    it('should error if symbol is too long', async () => {
      await withController(async ({ controller }) => {
        ContractMock.mockReturnValue(
          buildMockEthersERC721Contract({ supportsInterface: false }),
        );

        const result = controller.watchAsset({
          asset: buildToken({ symbol: 'ABCDEFGHIJKLM' }),
          type: 'ERC20',
        });

        await expect(result).rejects.toThrow(
          'Invalid symbol "ABCDEFGHIJKLM": longer than 11 characters',
        );
      });
    });

    it('should error if decimals is invalid', async () => {
      await withController(async ({ controller }) => {
        ContractMock.mockReturnValue(
          buildMockEthersERC721Contract({ supportsInterface: false }),
        );

        const result = controller.watchAsset({
          asset: buildToken({ decimals: -1 }),
          type: 'ERC20',
        });
        await expect(result).rejects.toThrow(
          'Invalid decimals "-1": must be an integer 0 <= 36',
        );

        const result2 = controller.watchAsset({
          asset: buildToken({ decimals: 37 }),
          type: 'ERC20',
        });
        await expect(result2).rejects.toThrow(
          'Invalid decimals "37": must be an integer 0 <= 36',
        );
      });
    });

    it('should error if address is invalid', async () => {
      await withController(async ({ controller }) => {
        const result = controller.watchAsset({
          asset: buildToken({ address: '0x123' }),
          type: 'ERC20',
        });

        await expect(result).rejects.toThrow('Invalid address "0x123"');
      });
    });

    it('fails with an invalid type suggested', async () => {
      await withController(async ({ controller }) => {
        const result = controller.watchAsset({
          asset: buildToken({
            address: '0xe9f786dfdd9ae4d57e830acb52296837765f0e5b',
            decimals: 18,
            symbol: 'TKN',
          }),
          type: 'ERC721',
        });

        await expect(result).rejects.toThrow(
          'Asset of type ERC721 not supported',
        );
      });
    });

    it("should error if the asset's symbol doesn't match the contract", async () => {
      await withController(async ({ controller }) => {
        ContractMock.mockReturnValue(
          buildMockEthersERC721Contract({ supportsInterface: false }),
        );
        ERC20StandardMock.mockReturnValue(
          buildMockERC20Standard({
            tokenName: 'Some Token',
            tokenSymbol: 'TOKEN',
            tokenDecimals: '42',
          }),
        );

        const result = controller.watchAsset({
          asset: buildToken({
            name: 'Some Token',
            symbol: 'OTHER',
            decimals: 42,
          }),
          type: 'ERC20',
        });

        await expect(result).rejects.toThrow(
          'The symbol in the request (OTHER) does not match the symbol in the contract (TOKEN)',
        );
      });
    });

    it("should error if the asset's decimals don't match the contract", async () => {
      await withController(async ({ controller }) => {
        ContractMock.mockReturnValue(
          buildMockEthersERC721Contract({ supportsInterface: false }),
        );
        ERC20StandardMock.mockReturnValue(
          buildMockERC20Standard({
            tokenName: 'Some Token',
            tokenSymbol: 'TOKEN',
            tokenDecimals: '42',
          }),
        );

        const result = controller.watchAsset({
          asset: buildToken({
            name: 'Some Token',
            symbol: 'TOKEN',
            decimals: 1,
          }),
          type: 'ERC20',
        });

        await expect(result).rejects.toThrow(
          'The decimals in the request (1) do not match the decimals in the contract (42)',
        );
      });
    });

    it('should use symbols/decimals from contract, and allow them to be optional in the request', async () => {
      await withController(async ({ controller, approvalController }) => {
        const asset = buildTokenWithName();
        ContractMock.mockReturnValue(
          buildMockEthersERC721Contract({ supportsInterface: false }),
        );
        ERC20StandardMock.mockReturnValue(
          buildMockERC20StandardFromToken(asset),
        );
        jest
          .spyOn(approvalController, 'addAndShowApprovalRequest')
          .mockResolvedValue(undefined);

        await controller.watchAsset({
          // @ts-expect-error Intentionally passing bad input.
          asset: { ...asset, symbol: undefined, decimals: undefined },
          type: 'ERC20',
        });

        expect(controller.state.tokens).toStrictEqual([
          {
            isERC721: false,
            aggregators: [],
            ...asset,
          },
        ]);
      });
    });

    it('should use symbols/decimals from request, and allow them to be optional in the contract', async () => {
      await withController(async ({ controller, approvalController }) => {
        const reqAsset = buildToken({ symbol: 'MYSYMBOL', decimals: 13 });
        ContractMock.mockReturnValue(
          buildMockEthersERC721Contract({ supportsInterface: false }),
        );
        jest
          .spyOn(approvalController, 'addAndShowApprovalRequest')
          .mockResolvedValue(undefined);

        await controller.watchAsset({ asset: reqAsset, type: 'ERC20' });

        expect(controller.state.tokens).toStrictEqual([
          {
            isERC721: false,
            aggregators: [],
            ...reqAsset,
          },
        ]);
      });
    });

    it("should validate that symbol matches if it's defined in both the request and contract", async () => {
      await withController(async ({ controller }) => {
        const asset = buildTokenWithName({ symbol: 'SES' });
        ContractMock.mockReturnValue(
          buildMockEthersERC721Contract({ supportsInterface: false }),
        );
        ERC20StandardMock.mockReturnValue(
          buildMockERC20StandardFromToken(asset),
        );

        const result = controller.watchAsset({
          asset: { ...asset, symbol: 'DIFFERENT' },
          type: 'ERC20',
        });

        await expect(result).rejects.toThrow(
          'The symbol in the request (DIFFERENT) does not match the symbol in the contract (SES)',
        );
      });
    });

    it("should validate that decimals match if they're defined in both the request and contract", async () => {
      await withController(async ({ controller }) => {
        const asset = buildTokenWithName({ decimals: 12 });
        ContractMock.mockReturnValue(
          buildMockEthersERC721Contract({ supportsInterface: false }),
        );
        ERC20StandardMock.mockReturnValue(
          buildMockERC20StandardFromToken(asset),
        );

        const result = controller.watchAsset({
          asset: { ...asset, decimals: 2 },
          type: 'ERC20',
        });

        await expect(result).rejects.toThrow(
          'The decimals in the request (2) do not match the decimals in the contract (12)',
        );
      });
    });

    it('should perform case insensitive validation of symbols', async () => {
      await withController(async ({ controller, approvalController }) => {
        const asset = buildTokenWithName({ symbol: 'ABC' });
        ContractMock.mockReturnValue(
          buildMockEthersERC721Contract({ supportsInterface: false }),
        );
        ERC20StandardMock.mockReturnValue(
          buildMockERC20StandardFromToken(asset),
        );
        jest
          .spyOn(approvalController, 'addAndShowApprovalRequest')
          .mockResolvedValue(undefined);

        await controller.watchAsset({
          asset: { ...asset, symbol: 'abc' },
          type: 'ERC20',
        });

        expect(controller.state.tokens).toStrictEqual([
          {
            isERC721: false,
            aggregators: [],
            ...asset,
          },
        ]);
      });
    });

    it('converts decimals from string to integer', async () => {
      await withController(async ({ controller, approvalController }) => {
        // @ts-expect-error Intentionally using a string for decimals
        const asset = buildTokenWithName({ decimals: '6' });
        ContractMock.mockReturnValue(
          buildMockEthersERC721Contract({ supportsInterface: false }),
        );
        ERC20StandardMock.mockReturnValue(
          buildMockERC20StandardFromToken(asset),
        );
        jest
          .spyOn(approvalController, 'addAndShowApprovalRequest')
          .mockResolvedValue(undefined);

        await controller.watchAsset({
          asset,
          type: 'ERC20',
        });

        expect(controller.state.tokens).toStrictEqual([
          {
            isERC721: false,
            aggregators: [],
            ...asset,
            decimals: 6,
          },
        ]);
      });
    });

    it('stores token correctly if user confirms', async () => {
      await withController(async ({ controller, approvalController }) => {
        const requestId = '12345';
        const addAndShowApprovalRequestSpy = jest
          .spyOn(approvalController, 'addAndShowApprovalRequest')
          .mockResolvedValue(undefined);
        const asset = buildToken();
        ContractMock.mockReturnValue(
          buildMockEthersERC721Contract({ supportsInterface: false }),
        );
        uuidV1Mock.mockReturnValue(requestId);
        await controller.watchAsset({ asset, type: 'ERC20' });

        expect(controller.state.tokens).toHaveLength(1);
        expect(controller.state.tokens).toStrictEqual([
          {
            isERC721: false,
            aggregators: [],
            ...asset,
          },
        ]);
        expect(addAndShowApprovalRequestSpy).toHaveBeenCalledTimes(1);
        expect(addAndShowApprovalRequestSpy).toHaveBeenCalledWith({
          id: requestId,
          origin: ORIGIN_METAMASK,
          type: ApprovalType.WatchAsset,
          requestData: {
            id: requestId,
            interactingAddress: '0x1',
            asset,
          },
        });
      });
    });

    it('stores token correctly under interacting address if user confirms', async () => {
      const chainId = ChainId.sepolia;

      await withController(
        {
          options: {
            chainId,
          },
        },
        async ({ controller, approvalController }) => {
          const requestId = '12345';
          const addAndShowApprovalRequestSpy = jest
            .spyOn(approvalController, 'addAndShowApprovalRequest')
            .mockResolvedValue(undefined);
          const asset = buildToken();
          const interactingAddress = '0x2';
          ContractMock.mockReturnValue(
            buildMockEthersERC721Contract({ supportsInterface: false }),
          );
          uuidV1Mock.mockReturnValue(requestId);

          await controller.watchAsset({
            asset,
            type: 'ERC20',
            interactingAddress,
          });

          expect(controller.state.tokens).toHaveLength(0);
          expect(controller.state.tokens).toStrictEqual([]);
          expect(
            controller.state.allTokens[chainId][interactingAddress],
          ).toHaveLength(1);
          expect(
            controller.state.allTokens[chainId][interactingAddress],
          ).toStrictEqual([
            {
              isERC721: false,
              aggregators: [],
              ...asset,
            },
          ]);
          expect(addAndShowApprovalRequestSpy).toHaveBeenCalledTimes(1);
          expect(addAndShowApprovalRequestSpy).toHaveBeenCalledWith({
            id: requestId,
            origin: ORIGIN_METAMASK,
            type: ApprovalType.WatchAsset,
            requestData: {
              id: requestId,
              interactingAddress,
              asset,
            },
          });
        },
      );
    });

    it('stores token correctly when passed a networkClientId', async () => {
      const networkClientId = 'networkClientId1';

      await withController(
        {
          mockNetworkClientConfigurationsByNetworkClientId: {
            [networkClientId]: buildCustomNetworkClientConfiguration({
              chainId: '0x5',
            }),
          },
        },
        async ({ controller, approvalController }) => {
          const requestId = '12345';
          const addAndShowApprovalRequestSpy = jest
            .spyOn(approvalController, 'addAndShowApprovalRequest')
            .mockResolvedValue(undefined);
          const asset = buildToken();
          const interactingAddress = '0x2';
          ContractMock.mockReturnValue(
            buildMockEthersERC721Contract({ supportsInterface: false }),
          );
          uuidV1Mock.mockReturnValue(requestId);

          await controller.watchAsset({
            asset,
            type: 'ERC20',
            interactingAddress,
            networkClientId,
          });

          expect(addAndShowApprovalRequestSpy).toHaveBeenCalledWith({
            id: requestId,
            origin: ORIGIN_METAMASK,
            type: ApprovalType.WatchAsset,
            requestData: {
              id: requestId,
              interactingAddress,
              asset,
            },
          });
          expect(controller.state.tokens).toHaveLength(0);
          expect(controller.state.tokens).toStrictEqual([]);
          expect(
            controller.state.allTokens['0x5'][interactingAddress],
          ).toHaveLength(1);
          expect(
            controller.state.allTokens['0x5'][interactingAddress],
          ).toStrictEqual([
            {
              isERC721: false,
              aggregators: [],
              ...asset,
            },
          ]);
        },
      );
    });

    it('throws and does not add token if pending approval fails', async () => {
      await withController(async ({ controller, approvalController }) => {
        const errorMessage = 'Mock Error Message';
        const requestId = '12345';
        const addAndShowApprovalRequestSpy = jest
          .spyOn(approvalController, 'addAndShowApprovalRequest')
          .mockRejectedValue(new Error(errorMessage));
        const asset = buildToken();
        ContractMock.mockReturnValue(
          buildMockEthersERC721Contract({ supportsInterface: false }),
        );
        uuidV1Mock.mockReturnValue(requestId);
        await expect(
          controller.watchAsset({ asset, type: 'ERC20' }),
        ).rejects.toThrow(errorMessage);

        expect(controller.state.tokens).toHaveLength(0);
        expect(controller.state.tokens).toStrictEqual([]);
        expect(addAndShowApprovalRequestSpy).toHaveBeenCalledTimes(1);
        expect(addAndShowApprovalRequestSpy).toHaveBeenCalledWith({
          id: requestId,
          origin: ORIGIN_METAMASK,
          type: ApprovalType.WatchAsset,
          requestData: {
            id: requestId,
            interactingAddress: '0x1',
            asset,
          },
        });
      });
    });

    it('stores multiple tokens from a batched watchAsset confirmation screen correctly when user confirms', async () => {
      const chainId = ChainId.goerli;

      await withController(
        {
          options: {
            chainId,
          },
        },
        async ({ controller, messenger, approvalController }) => {
          const requestId = '12345';
          const interactingAddress = '0x2';
          const asset = buildTokenWithName({
            address: '0x000000000000000000000000000000000000dEaD',
            decimals: 1,
            image: 'image1',
            name: 'A Token',
            symbol: 'TOKEN1',
          });
          ContractMock.mockReturnValue(
            buildMockEthersERC721Contract({ supportsInterface: false }),
          );
          uuidV1Mock
            .mockReturnValueOnce(requestId)
            .mockReturnValueOnce('67890');

          const acceptedRequest = new Promise<void>((resolve) => {
            messenger.subscribe(
              'TokensController:stateChange',
              (state: TokensControllerState) => {
                if (
                  state.allTokens?.[chainId]?.[interactingAddress].length === 2
                ) {
                  resolve();
                }
              },
            );
          });

          const anotherAsset = buildTokenWithName({
            address: '0x000000000000000000000000000000000000ABcD',
            decimals: 2,
            image: 'image2',
            name: 'Another Token',
            symbol: 'TOKEN2',
          });

          ERC20StandardMock.mockReturnValueOnce(
            buildMockERC20StandardFromToken(asset),
          ).mockReturnValueOnce(buildMockERC20StandardFromToken(anotherAsset));

          const promiseForApprovals = new Promise<void>((resolve) => {
            const listener = (state: ApprovalControllerState) => {
              if (state.pendingApprovalCount === 2) {
                messenger.unsubscribe(
                  'ApprovalController:stateChange',
                  listener,
                );
                resolve();
              }
            };
            messenger.subscribe('ApprovalController:stateChange', listener);
          });

          // eslint-disable-next-line @typescript-eslint/no-floating-promises
          controller.watchAsset({ asset, type: 'ERC20', interactingAddress });

          // eslint-disable-next-line @typescript-eslint/no-floating-promises
          controller.watchAsset({
            asset: anotherAsset,
            type: 'ERC20',
            interactingAddress,
          });

          await promiseForApprovals;

          await approvalController.accept(requestId);
          await approvalController.accept('67890');
          await acceptedRequest;

          expect(
            controller.state.allTokens[chainId][interactingAddress],
          ).toStrictEqual([
            {
              isERC721: false,
              aggregators: [],
              ...asset,
            },
            {
              isERC721: false,
              aggregators: [],
              ...anotherAsset,
            },
          ]);
        },
      );
    });
  });

  describe('when PreferencesController:stateChange is published', () => {
    it('should update tokens list when set address changes', async () => {
      const selectedAccount = createMockInternalAccount({ address: '0x1' });
      const selectedAccount2 = createMockInternalAccount({
        address: '0x2',
      });
      await withController(
        {
          mocks: {
            getAccount: selectedAccount,
            getSelectedAccount: selectedAccount,
          },
        },
        async ({ controller, triggerSelectedAccountChange }) => {
          ContractMock.mockReturnValue(
            buildMockEthersERC721Contract({ supportsInterface: false }),
          );

          triggerSelectedAccountChange(selectedAccount);
          await controller.addToken({
            address: '0x01',
            symbol: 'A',
            decimals: 4,
          });
          await controller.addToken({
            address: '0x02',
            symbol: 'B',
            decimals: 5,
          });
          triggerSelectedAccountChange(selectedAccount2);
          expect(controller.state.tokens).toStrictEqual([]);

          await controller.addToken({
            address: '0x03',
            symbol: 'C',
            decimals: 6,
          });
          triggerSelectedAccountChange(selectedAccount);
          expect(controller.state.tokens).toStrictEqual([
            {
              address: '0x01',
              decimals: 4,
              image:
                'https://static.cx.metamask.io/api/v1/tokenIcons/1/0x01.png',
              isERC721: false,
              symbol: 'A',
              aggregators: [],
              name: undefined,
            },
            {
              address: '0x02',
              decimals: 5,
              image:
                'https://static.cx.metamask.io/api/v1/tokenIcons/1/0x02.png',
              isERC721: false,
              symbol: 'B',
              aggregators: [],
              name: undefined,
            },
          ]);

          triggerSelectedAccountChange(selectedAccount2);
          expect(controller.state.tokens).toStrictEqual([
            {
              address: '0x03',
              decimals: 6,
              image:
                'https://static.cx.metamask.io/api/v1/tokenIcons/1/0x03.png',
              isERC721: false,
              symbol: 'C',
              aggregators: [],
              name: undefined,
            },
          ]);
        },
      );
    });
  });

  describe('when NetworkController:onNetworkDidChange is published', () => {
    it('should remove a token from its state on corresponding network', async () => {
      await withController(async ({ controller, changeNetwork }) => {
        ContractMock.mockReturnValue(
          buildMockEthersERC721Contract({ supportsInterface: false }),
        );

        changeNetwork({ selectedNetworkClientId: InfuraNetworkType.sepolia });
        await controller.addToken({
          address: '0x01',
          symbol: 'A',
          decimals: 4,
        });
        await controller.addToken({
          address: '0x02',
          symbol: 'B',
          decimals: 5,
        });
        const initialTokensFirst = controller.state.tokens;

        changeNetwork({ selectedNetworkClientId: InfuraNetworkType.goerli });
        await controller.addToken({
          address: '0x03',
          symbol: 'C',
          decimals: 4,
        });
        await controller.addToken({
          address: '0x04',
          symbol: 'D',
          decimals: 5,
        });
        const initialTokensSecond = controller.state.tokens;

        expect(initialTokensFirst).not.toStrictEqual(initialTokensSecond);
        expect(initialTokensFirst).toStrictEqual([
          {
            address: '0x01',
            decimals: 4,
            image:
              'https://static.cx.metamask.io/api/v1/tokenIcons/11155111/0x01.png',
            isERC721: false,
            symbol: 'A',
            aggregators: [],
            name: undefined,
          },
          {
            address: '0x02',
            decimals: 5,
            image:
              'https://static.cx.metamask.io/api/v1/tokenIcons/11155111/0x02.png',
            isERC721: false,
            symbol: 'B',
            aggregators: [],
            name: undefined,
          },
        ]);
        expect(initialTokensSecond).toStrictEqual([
          {
            address: '0x03',
            decimals: 4,
            image: 'https://static.cx.metamask.io/api/v1/tokenIcons/5/0x03.png',
            isERC721: false,
            symbol: 'C',
            aggregators: [],
            name: undefined,
          },
          {
            address: '0x04',
            decimals: 5,
            image: 'https://static.cx.metamask.io/api/v1/tokenIcons/5/0x04.png',
            isERC721: false,
            symbol: 'D',
            aggregators: [],
            name: undefined,
          },
        ]);

        changeNetwork({ selectedNetworkClientId: InfuraNetworkType.sepolia });
        expect(initialTokensFirst).toStrictEqual(controller.state.tokens);

        changeNetwork({ selectedNetworkClientId: InfuraNetworkType.goerli });
        expect(initialTokensSecond).toStrictEqual(controller.state.tokens);
      });
    });
  });

  describe('Clearing nested lists', () => {
    it('should clear nest allTokens under chain ID and selected address when an added token is ignored', async () => {
      const selectedAddress = '0x1';
      const selectedAccount = createMockInternalAccount({
        address: selectedAddress,
      });
      const tokenAddress = '0x01';
      const dummyTokens = [
        {
          address: tokenAddress,
          symbol: 'barA',
          decimals: 2,
          aggregators: [],
          image: undefined,
        },
      ];

      await withController(
        {
          options: {
            chainId: ChainId.mainnet,
          },
          mocks: {
            getSelectedAccount: selectedAccount,
          },
        },
        async ({ controller }) => {
          await controller.addTokens(dummyTokens);
          controller.ignoreTokens([tokenAddress]);

          expect(
            controller.state.allTokens[ChainId.mainnet][selectedAddress],
          ).toStrictEqual([]);
        },
      );
    });

    it('should clear nest allIgnoredTokens under chain ID and selected address when an ignored token is re-added', async () => {
      const selectedAddress = '0x1';
      const selectedAccount = createMockInternalAccount({
        address: selectedAddress,
      });
      const tokenAddress = '0x01';
      const dummyTokens = [
        {
          address: tokenAddress,
          symbol: 'barA',
          decimals: 2,
          aggregators: [],
          image: undefined,
        },
      ];

      await withController(
        {
          options: {
            chainId: ChainId.mainnet,
          },
          mocks: {
            getSelectedAccount: selectedAccount,
          },
        },
        async ({ controller }) => {
          await controller.addTokens(dummyTokens);
          controller.ignoreTokens([tokenAddress]);
          await controller.addTokens(dummyTokens);

          expect(
            controller.state.allIgnoredTokens[ChainId.mainnet][selectedAddress],
          ).toStrictEqual([]);
        },
      );
    });

    it('should clear nest allDetectedTokens under chain ID and selected address when an detected token is added to tokens list', async () => {
      const selectedAddress = '0x1';
      const selectedAccount = createMockInternalAccount({
        address: selectedAddress,
      });
      const tokenAddress = '0x01';
      const dummyTokens = [
        {
          address: tokenAddress,
          symbol: 'barA',
          decimals: 2,
          aggregators: [],
          image: undefined,
        },
      ];

      await withController(
        {
          options: {
            chainId: ChainId.mainnet,
          },
          mocks: {
            getSelectedAccount: selectedAccount,
          },
        },
        async ({ controller }) => {
          await controller.addDetectedTokens(dummyTokens);
          await controller.addTokens(dummyTokens);

          expect(
            controller.state.allDetectedTokens[ChainId.mainnet][
              selectedAddress
            ],
          ).toStrictEqual([]);
        },
      );
    });
  });

  describe('when TokenListController:stateChange is published', () => {
    it('updates the name of each token to match its counterpart in the token list', async () => {
      await withController(async ({ controller, messenger }) => {
        ContractMock.mockReturnValue(
          buildMockEthersERC721Contract({ supportsInterface: false }),
        );
        await controller.addToken({
          address: '0x01',
          symbol: 'bar',
          decimals: 2,
        });
        expect(controller.state.tokens[0]).toStrictEqual({
          address: '0x01',
          decimals: 2,
          image: 'https://static.cx.metamask.io/api/v1/tokenIcons/1/0x01.png',
          symbol: 'bar',
          isERC721: false,
          aggregators: [],
          name: undefined,
        });

        messenger.publish(
          'TokenListController:stateChange',
          // @ts-expect-error Passing a partial TokensState for brevity
          {
            tokenList: {
              '0x01': {
                address: '0x01',
                symbol: 'bar',
                decimals: 2,
                occurrences: 1,
                name: 'BarName',
                iconUrl:
                  'https://static.cx.metamask.io/api/v1/tokenIcons/1/0x01.png',
                aggregators: ['Aave'],
              },
            },
          },
          [],
        );

        expect(controller.state.tokens[0]).toStrictEqual({
          address: '0x01',
          decimals: 2,
          image: 'https://static.cx.metamask.io/api/v1/tokenIcons/1/0x01.png',
          symbol: 'bar',
          isERC721: false,
          aggregators: [],
          name: 'BarName',
        });
      });
    });
  });

  describe('when selectedAccountId is not set or account not found', () => {
    describe('detectTokens', () => {
      it('updates the token states to empty arrays if the selectedAccountId account is undefined', async () => {
        await withController(async ({ controller, changeNetwork }) => {
          ContractMock.mockReturnValue(
            buildMockEthersERC721Contract({ supportsInterface: false }),
          );
          changeNetwork({ selectedNetworkClientId: InfuraNetworkType.sepolia });

          expect(controller.state.tokens).toStrictEqual([]);
          expect(controller.state.ignoredTokens).toStrictEqual([]);
          expect(controller.state.detectedTokens).toStrictEqual([]);
        });
      });
    });

    describe('addToken', () => {
      it('handles undefined selected account', async () => {
        await withController(async ({ controller, getAccountHandler }) => {
          getAccountHandler.mockReturnValue(undefined);
          const contractAddresses = Object.keys(contractMaps);
          const erc721ContractAddresses = contractAddresses.filter(
            (contractAddress) => contractMaps[contractAddress].erc721 === true,
          );
          const address = erc721ContractAddresses[0];
          const { symbol, decimals } = contractMaps[address];

          await controller.addToken({ address, symbol, decimals });

          expect(controller.state.tokens).toStrictEqual([
            {
              address,
              aggregators: [],
              decimals,
              image:
                'https://static.cx.metamask.io/api/v1/tokenIcons/1/0x9c8ff314c9bc7f6e59a9d9225fb22946427edc03.png',
              isERC721: true,
              name: undefined,
              symbol,
            },
          ]);
        });
      });
    });

    describe('addDetectedTokens', () => {
      it('handles an undefined selected account', async () => {
        await withController(async ({ controller, getAccountHandler }) => {
          getAccountHandler.mockReturnValue(undefined);
          const mockToken = {
            address: '0x01',
            symbol: 'barA',
            decimals: 2,
            aggregators: [],
          };
          await controller.addDetectedTokens([mockToken]);
          expect(controller.state.detectedTokens[0]).toStrictEqual({
            ...mockToken,
            image: undefined,
            isERC721: undefined,
            name: undefined,
          });
        });
      });
    });

    describe('watchAsset', () => {
      it('handles undefined selected account', async () => {
        await withController(
          async ({ controller, approvalController, getAccountHandler }) => {
            const requestId = '12345';
            const addAndShowApprovalRequestSpy = jest
              .spyOn(approvalController, 'addAndShowApprovalRequest')
              .mockResolvedValue(undefined);
            const asset = buildToken();
            ContractMock.mockReturnValue(
              buildMockEthersERC721Contract({ supportsInterface: false }),
            );
            uuidV1Mock.mockReturnValue(requestId);
            getAccountHandler.mockReturnValue(undefined);
            await controller.watchAsset({ asset, type: 'ERC20' });

            expect(controller.state.tokens).toHaveLength(1);
            expect(controller.state.tokens).toStrictEqual([
              {
                address: '0x000000000000000000000000000000000000dEaD',
                aggregators: [],
                decimals: 12,
                image: 'image',
                isERC721: false,
                name: undefined,
                symbol: 'TOKEN',
              },
            ]);
            expect(addAndShowApprovalRequestSpy).toHaveBeenCalledTimes(1);
            expect(addAndShowApprovalRequestSpy).toHaveBeenCalledWith({
              id: requestId,
              origin: ORIGIN_METAMASK,
              type: ApprovalType.WatchAsset,
              requestData: {
                id: requestId,
                interactingAddress: '', // this is the default value if account is not found
                asset,
              },
            });
          },
        );
      });
    });
  });
});

type WithControllerCallback<ReturnValue> = ({
  controller,
  changeNetwork,
  messenger,
  approvalController,
  triggerSelectedAccountChange,
}: {
  controller: TokensController;
  changeNetwork: (networkControllerState: {
    selectedNetworkClientId: NetworkClientId;
  }) => void;
  messenger: UnrestrictedMessenger;
  approvalController: ApprovalController;
  triggerSelectedAccountChange: (internalAccount: InternalAccount) => void;
  getAccountHandler: jest.Mock;
  getSelectedAccountHandler: jest.Mock;
}) => Promise<ReturnValue> | ReturnValue;

type WithControllerMockArgs = {
  getAccount?: InternalAccount;
  getSelectedAccount?: InternalAccount;
};

type WithControllerArgs<ReturnValue> =
  | [WithControllerCallback<ReturnValue>]
  | [
      {
        options?: Partial<ConstructorParameters<typeof TokensController>[0]>;
        mockNetworkClientConfigurationsByNetworkClientId?: Record<
          NetworkClientId,
          NetworkClientConfiguration
        >;
        mocks?: WithControllerMockArgs;
      },
      WithControllerCallback<ReturnValue>,
    ];

/**
 * Runs a callback, instantiating a TokensController (and friends) for use in
 * tests, then ensuring that they are properly destroyed after the callback
 * ends.
 *
 * @param args - Arguments to this function.
 * @param args.options - Controller options.
 * @param args.mockNetworkClientConfigurationsByNetworkClientId - Used to construct
 * mock versions of network clients and ultimately mock the
 * `NetworkController:getNetworkClientById` action.
 * @param args.mocks - Move values for actions to be mocked.
 * @returns A collection of test controllers and mocks.
 */
async function withController<ReturnValue>(
  ...args: WithControllerArgs<ReturnValue>
): Promise<ReturnValue> {
  const [
    {
      options = {},
      mockNetworkClientConfigurationsByNetworkClientId = {},
      mocks = {} as WithControllerMockArgs,
    },
    fn,
  ] = args.length === 2 ? args : [{}, args[0]];

  const messenger = new ControllerMessenger<AllowedActions, AllowedEvents>();

  const approvalControllerMessenger = messenger.getRestricted({
    name: 'ApprovalController',
    allowedActions: [],
    allowedEvents: [],
  });
  const approvalController = new ApprovalController({
    messenger: approvalControllerMessenger,
    showApprovalRequest: jest.fn(),
    typesExcludedFromRateLimiting: [ApprovalType.WatchAsset],
  });

  const controllerMessenger = messenger.getRestricted({
    name: 'TokensController',
    allowedActions: [
      'ApprovalController:addRequest',
      'NetworkController:getNetworkClientById',
      'AccountsController:getAccount',
      'AccountsController:getSelectedAccount',
    ],
    allowedEvents: [
      'NetworkController:networkDidChange',
      'AccountsController:selectedEvmAccountChange',
      'TokenListController:stateChange',
    ],
  });

  const getAccountHandler = jest.fn<InternalAccount, []>();
  messenger.registerActionHandler(
    'AccountsController:getAccount',
    getAccountHandler.mockReturnValue(
      mocks?.getAccount ?? defaultMockInternalAccount,
    ),
  );

  const getSelectedAccountHandler = jest.fn<InternalAccount, []>();
  messenger.registerActionHandler(
    'AccountsController:getSelectedAccount',
    getSelectedAccountHandler.mockReturnValue(
      mocks?.getSelectedAccount ?? defaultMockInternalAccount,
    ),
  );

  const controller = new TokensController({
    chainId: ChainId.mainnet,
    // The tests assume that this is set, but they shouldn't make that
    // assumption. But we have to do this due to a bug in TokensController
    // where the provider can possibly be `undefined` if `networkClientId` is
    // not specified.
    provider: new FakeProvider(),
    messenger: controllerMessenger,
    ...options,
  });

  const triggerSelectedAccountChange = (internalAccount: InternalAccount) => {
    getAccountHandler.mockReturnValue(internalAccount);
    messenger.publish(
      'AccountsController:selectedEvmAccountChange',
      internalAccount,
    );
  };

  const changeNetwork = ({
    selectedNetworkClientId,
  }: {
    selectedNetworkClientId: NetworkClientId;
  }) => {
    messenger.publish('NetworkController:networkDidChange', {
      ...getDefaultNetworkControllerState(),
      selectedNetworkClientId,
    });
  };

  const getNetworkClientById = buildMockGetNetworkClientById(
    mockNetworkClientConfigurationsByNetworkClientId,
  );
  messenger.registerActionHandler(
    'NetworkController:getNetworkClientById',
    getNetworkClientById,
  );

  return await fn({
    controller,
    changeNetwork,
    messenger,
    approvalController,
    triggerSelectedAccountChange,
    getAccountHandler,
    getSelectedAccountHandler,
  });
}

/**
 * Constructs an object that satisfies the Token shape for testing,
 * offering a default shape while allowing any property to be overridden.
 *
 * @param overrides - Properties to override the object with.
 * @returns The complete Token.
 */
function buildToken(overrides: Partial<Token> = {}): Token {
  // `Object.assign` allows for properties to be `undefined` in `overrides`,
  // and will copy them over
  return Object.assign(
    {
      address: '0x000000000000000000000000000000000000dEaD',
      decimals: 12,
      image: 'image',
      symbol: 'TOKEN',
    },
    overrides,
  );
}

/**
 * Constructs an object that satisfies the Token shape for testing,
 * offering a default shape (guaranteeing a name) while allowing any property to
 * be overridden.
 *
 * @param overrides - Properties to override the object with.
 * @returns The complete Token.
 */
function buildTokenWithName(
  overrides: Partial<Token> = {},
): Token & { name: string } {
  // `Object.assign` allows for properties to be `undefined` in `overrides`,
  // and will copy them over
  return Object.assign(
    {
      address: '0x000000000000000000000000000000000000dEaD',
      decimals: 12,
      image: 'image',
      name: 'Some Token',
      symbol: 'TOKEN',
    },
    overrides,
  );
}

/**
 * Builds a mock ERC20 standard.
 *
 * @param args - The arguments to this function.
 * @param args.tokenName - The desired return value of getTokenName.
 * @param args.tokenSymbol - The desired return value of getTokenSymbol.
 * @param args.tokenDecimals - The desired return value of getTokenDecimals.
 * @returns The mock ERC20 standard.
 */
function buildMockERC20Standard({
  tokenName = 'Some Token',
  tokenSymbol = 'TEST',
  tokenDecimals = '1',
}: {
  tokenName?: string;
  tokenSymbol?: string;
  tokenDecimals?: string;
} = {}): ERC20Standard {
  // @ts-expect-error This intentionally does not support all of the methods
  // for the standard, only the ones we care about
  return {
    getTokenName: async () => tokenName,
    getTokenSymbol: async () => tokenSymbol,
    getTokenDecimals: async () => tokenDecimals,
  };
}

/**
 * Builds a mock ERC20 standard from a Token object.
 *
 * @param token - The token to use. The token must have a name.
 * @returns The mock ERC20 standard.
 */
function buildMockERC20StandardFromToken(
  token: Token & { name: string },
): ERC20Standard {
  // @ts-expect-error This intentionally does not support all of the methods
  // for the standard, only the ones we care about
  return {
    getTokenName: async () => token.name,
    getTokenSymbol: async () => token.symbol,
    getTokenDecimals: async () => token.decimals.toString(),
  };
}

/**
 * Builds a mock ERC1155 standard.
 *
 * @param args - The arguments to this function.
 * @param args.contractSupportsBase1155Interface - The desired return value of
 * contractSupportsBase1155Interface.
 * @returns The mock ERC20 standard.
 */
function buildMockERC1155Standard({
  contractSupportsBase1155Interface,
}: {
  contractSupportsBase1155Interface: boolean;
}): ERC1155Standard {
  // @ts-expect-error This intentionally does not support all of the methods
  // for the standard, only the ones we care about
  return {
    contractSupportsBase1155Interface: async () =>
      contractSupportsBase1155Interface,
  };
}

/**
 * Builds a mock ERC721 contract (created via Ethers) for testing.
 *
 * @param args - The arguments to this function.
 * @param args.supportsInterface - Whether the contract will report as supporting
 * the given ERC721 ABI.
 * @returns The mock contract.
 */
function buildMockEthersERC721Contract({
  supportsInterface,
}: {
  supportsInterface: boolean;
}): Contract {
  // @ts-expect-error This intentionally does not support all of the methods
  // for the contract, only the ones we care about
  return {
    supportsInterface: async () => supportsInterface,
  };
}<|MERGE_RESOLUTION|>--- conflicted
+++ resolved
@@ -18,13 +18,7 @@
   NetworkClientConfiguration,
   NetworkClientId,
 } from '@metamask/network-controller';
-<<<<<<< HEAD
 import { getDefaultNetworkControllerState } from '@metamask/network-controller';
-import type { PreferencesState } from '@metamask/preferences-controller';
-import { getDefaultPreferencesState } from '@metamask/preferences-controller';
-=======
-import { defaultState as defaultNetworkState } from '@metamask/network-controller';
->>>>>>> a3a060c9
 import nock from 'nock';
 import * as sinon from 'sinon';
 import { v1 as uuidV1 } from 'uuid';
