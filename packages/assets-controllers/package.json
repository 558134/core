{
  "name": "@metamask/assets-controllers",
  "version": "45.1.2",
  "description": "Controllers which manage interactions involving ERC-20, ERC-721, and ERC-1155 tokens (including NFTs)",
  "keywords": [
    "MetaMask",
    "Ethereum"
  ],
  "homepage": "https://github.com/MetaMask/core/tree/main/packages/assets-controllers#readme",
  "bugs": {
    "url": "https://github.com/MetaMask/core/issues"
  },
  "repository": {
    "type": "git",
    "url": "https://github.com/MetaMask/core.git"
  },
  "license": "MIT",
  "sideEffects": false,
  "exports": {
    ".": {
      "import": {
        "types": "./dist/index.d.mts",
        "default": "./dist/index.mjs"
      },
      "require": {
        "types": "./dist/index.d.cts",
        "default": "./dist/index.cjs"
      }
    },
    "./package.json": "./package.json"
  },
  "main": "./dist/index.cjs",
  "types": "./dist/index.d.cts",
  "files": [
    "dist/"
  ],
  "scripts": {
    "build": "ts-bridge --project tsconfig.build.json --verbose --clean --no-references",
    "build:docs": "typedoc",
    "changelog:update": "../../scripts/update-changelog.sh @metamask/assets-controllers",
    "changelog:validate": "../../scripts/validate-changelog.sh @metamask/assets-controllers",
    "publish:preview": "yarn npm publish --tag preview",
    "since-latest-release": "../../scripts/since-latest-release.sh",
    "test": "NODE_OPTIONS=--experimental-vm-modules jest --reporters=jest-silent-reporter",
    "test:clean": "NODE_OPTIONS=--experimental-vm-modules jest --clearCache",
    "test:verbose": "NODE_OPTIONS=--experimental-vm-modules jest --verbose",
    "test:watch": "NODE_OPTIONS=--experimental-vm-modules jest --watch"
  },
  "dependencies": {
    "@ethereumjs/util": "^8.1.0",
    "@ethersproject/abi": "^5.7.0",
    "@ethersproject/address": "^5.7.0",
    "@ethersproject/bignumber": "^5.7.0",
    "@ethersproject/contracts": "^5.7.0",
    "@ethersproject/providers": "^5.7.0",
    "@metamask/abi-utils": "^2.0.3",
    "@metamask/base-controller": "^7.0.2",
    "@metamask/contract-metadata": "^2.4.0",
    "@metamask/controller-utils": "^11.4.4",
    "@metamask/eth-query": "^4.0.0",
    "@metamask/metamask-eth-abis": "^3.1.1",
    "@metamask/polling-controller": "^12.0.2",
    "@metamask/rpc-errors": "^7.0.1",
    "@metamask/snaps-utils": "^8.3.0",
    "@metamask/utils": "^10.0.0",
    "@types/bn.js": "^5.1.5",
    "@types/uuid": "^8.3.0",
    "async-mutex": "^0.5.0",
    "bitcoin-address-validation": "^2.2.3",
    "bn.js": "^5.2.1",
    "cockatiel": "^3.1.2",
    "immer": "^9.0.6",
    "lodash": "^4.17.21",
    "multiformats": "^13.1.0",
    "single-call-balance-checker-abi": "^1.0.0",
    "uuid": "^8.3.2"
  },
  "devDependencies": {
    "@babel/runtime": "^7.23.9",
    "@metamask/accounts-controller": "^20.0.2",
    "@metamask/approval-controller": "^7.1.1",
    "@metamask/auto-changelog": "^3.4.4",
    "@metamask/ethjs-provider-http": "^0.3.0",
    "@metamask/keyring-controller": "^19.0.2",
    "@metamask/keyring-internal-api": "^1.0.0",
    "@metamask/network-controller": "^22.1.1",
    "@metamask/preferences-controller": "^15.0.1",
    "@metamask/providers": "^18.1.1",
<<<<<<< HEAD
    "@metamask/snaps-controllers": "^9.10.0",
    "@metamask/snaps-sdk": "^6.7.0",
=======
>>>>>>> 3f15e1ed
    "@types/jest": "^27.4.1",
    "@types/lodash": "^4.14.191",
    "@types/node": "^16.18.54",
    "deepmerge": "^4.2.2",
    "jest": "^27.5.1",
    "jest-environment-jsdom": "^27.5.1",
    "nock": "^13.3.1",
    "sinon": "^9.2.4",
    "ts-jest": "^27.1.4",
    "typedoc": "^0.24.8",
    "typedoc-plugin-missing-exports": "^2.0.0",
    "typescript": "~5.2.2",
    "webextension-polyfill": "^0.12.0"
  },
  "peerDependencies": {
    "@metamask/accounts-controller": "^20.0.0",
    "@metamask/approval-controller": "^7.0.0",
    "@metamask/keyring-controller": "^19.0.0",
    "@metamask/network-controller": "^22.0.0",
    "@metamask/preferences-controller": "^15.0.0",
    "@metamask/providers": "^18.1.0",
    "webextension-polyfill": "^0.10.0 || ^0.11.0 || ^0.12.0"
  },
  "engines": {
    "node": "^18.18 || >=20"
  },
  "publishConfig": {
    "access": "public",
    "registry": "https://registry.npmjs.org/"
  }
}<|MERGE_RESOLUTION|>--- conflicted
+++ resolved
@@ -81,16 +81,15 @@
     "@metamask/approval-controller": "^7.1.1",
     "@metamask/auto-changelog": "^3.4.4",
     "@metamask/ethjs-provider-http": "^0.3.0",
+    "@metamask/keyring-api": "^12.0.0",
     "@metamask/keyring-controller": "^19.0.2",
     "@metamask/keyring-internal-api": "^1.0.0",
+    "@metamask/keyring-snap-client": "^1.0.0",
     "@metamask/network-controller": "^22.1.1",
     "@metamask/preferences-controller": "^15.0.1",
     "@metamask/providers": "^18.1.1",
-<<<<<<< HEAD
     "@metamask/snaps-controllers": "^9.10.0",
     "@metamask/snaps-sdk": "^6.7.0",
-=======
->>>>>>> 3f15e1ed
     "@types/jest": "^27.4.1",
     "@types/lodash": "^4.14.191",
     "@types/node": "^16.18.54",
