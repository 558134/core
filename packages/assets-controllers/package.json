--- conflicted
+++ resolved
@@ -60,14 +60,9 @@
     "@metamask/eth-query": "^4.0.0",
     "@metamask/metamask-eth-abis": "^3.1.1",
     "@metamask/polling-controller": "^12.0.2",
-<<<<<<< HEAD
-    "@metamask/rpc-errors": "^7.0.1",
+    "@metamask/rpc-errors": "^7.0.2",
     "@metamask/snaps-utils": "^8.3.0",
-    "@metamask/utils": "^10.0.0",
-=======
-    "@metamask/rpc-errors": "^7.0.2",
     "@metamask/utils": "^11.0.1",
->>>>>>> 945349b5
     "@types/bn.js": "^5.1.5",
     "@types/uuid": "^8.3.0",
     "async-mutex": "^0.5.0",
