--- conflicted
+++ resolved
@@ -83,13 +83,9 @@
     "@metamask/keyring-api": "^10.1.0",
     "@metamask/keyring-controller": "^19.0.0",
     "@metamask/network-controller": "^22.0.2",
-<<<<<<< HEAD
-    "@metamask/preferences-controller": "^14.0.0",
+    "@metamask/preferences-controller": "^15.0.0",
     "@metamask/snaps-controllers": "^9.12.0",
     "@metamask/snaps-sdk": "^6.10.0",
-=======
-    "@metamask/preferences-controller": "^15.0.0",
->>>>>>> 3a12692f
     "@types/jest": "^27.4.1",
     "@types/lodash": "^4.14.191",
     "@types/node": "^16.18.54",
