--- conflicted
+++ resolved
@@ -85,12 +85,9 @@
     "@metamask/keyring-controller": "^19.0.0",
     "@metamask/network-controller": "^22.0.2",
     "@metamask/preferences-controller": "^15.0.0",
-<<<<<<< HEAD
+    "@metamask/providers": "^18.1.1",
     "@metamask/snaps-controllers": "^9.10.0",
     "@metamask/snaps-sdk": "^6.7.0",
-=======
-    "@metamask/providers": "^18.1.1",
->>>>>>> 5eec2efd
     "@types/jest": "^27.4.1",
     "@types/lodash": "^4.14.191",
     "@types/node": "^16.18.54",
