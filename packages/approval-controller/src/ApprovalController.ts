--- conflicted
+++ resolved
@@ -5,18 +5,12 @@
   BaseControllerV2,
   RestrictedControllerMessenger,
 } from '@metamask/base-controller';
-<<<<<<< HEAD
 import { Json } from '@metamask/utils';
 import {
   ApprovalRequestNotFoundError,
   ApprovalRequestNoResultSupportError,
-=======
-import { Json } from '@metamask/controller-utils';
-import {
-  ApprovalRequestNotFoundError,
   EndInvalidFlowError,
   NoApprovalFlowsError,
->>>>>>> 8262faf2
 } from './errors';
 
 const controllerName = 'ApprovalController';
