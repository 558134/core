--- conflicted
+++ resolved
@@ -827,14 +827,10 @@
 
     describe('when transactions are added concurrently with different networkClientIds but on the same chainId', () => {
       // eslint-disable-next-line jest/no-disabled-tests
-<<<<<<< HEAD
-      it.skip('should add each transaction with consecutive nonces', async () => {
+      it('should add each transaction with consecutive nonces', async () => {
         const goerliNetworkClientConfiguration =
           buildInfuraNetworkClientConfiguration(InfuraNetworkType.goerli);
 
-=======
-      it('should add each transaction with consecutive nonces', async () => {
->>>>>>> a6177fb6
         mockNetwork({
           networkClientConfiguration: goerliNetworkClientConfiguration,
           mocks: [
