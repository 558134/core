--- conflicted
+++ resolved
@@ -348,19 +348,11 @@
 
   private readonly trackingMap: Map<
     NetworkClientId,
-<<<<<<< HEAD
-    Set<{
-      nonceTracker: NonceTracker;
-      pendingTransactionTracker: PendingTransactionTracker;
-      incomingTransactionHelper: IncomingTransactionHelper;
-    }>
-=======
     {
       nonceTracker: NonceTracker;
       pendingTransactionTracker: PendingTransactionTracker;
       incomingTransactionHelper: IncomingTransactionHelper;
     }
->>>>>>> c762696d
   > = new Map();
 
   /**
@@ -924,11 +916,7 @@
       txParams: newTxParams,
     });
 
-<<<<<<< HEAD
-    const ethQuery = this.getEthQuery(transactionMeta.networkClientId)
-=======
     const ethQuery = this.getEthQuery(transactionMeta.networkClientId);
->>>>>>> c762696d
     const hash = await this.publishTransaction(ethQuery, rawTx);
 
     const cancelTransactionMeta: TransactionMeta = {
@@ -1086,13 +1074,8 @@
     // that the user approved them on, but it makes sense to allow cancelling
     // from any network that's also on the same chain. We will need to add a fallback
     // here to allow using networkClientIds other than the original
-<<<<<<< HEAD
-    const ethQuery = this.getEthQuery(transactionMeta.networkClientId)
-    const hash = await this.publishTransaction(ethQuery, rawTx)
-=======
     const ethQuery = this.getEthQuery(transactionMeta.networkClientId);
     const hash = await this.publishTransaction(ethQuery, rawTx);
->>>>>>> c762696d
 
     const baseTransactionMeta: TransactionMeta = {
       ...transactionMeta,
@@ -1140,12 +1123,6 @@
     this.hub.emit(`${transactionMeta.id}:speedup`, newTransactionMeta);
   }
 
-<<<<<<< HEAD
-  startTrackingByNetworkClientId(networkClientId: NetworkClientId) {
-    const networkClient = this.getNetworkClientById(networkClientId);
-    // track using tracking map
-    this.trackingMap.set(networkClientId, new Set());
-=======
   stopTrackingByNetworkClientId(networkClientId: NetworkClientId) {
     const trackers = this.trackingMap.get(networkClientId);
     if (trackers) {
@@ -1165,7 +1142,6 @@
 
   startTrackingByNetworkClientId(networkClientId: NetworkClientId) {
     const networkClient = this.getNetworkClientById(networkClientId);
->>>>>>> c762696d
     const nonceTracker = new NonceTracker({
       provider: networkClient.provider as any,
       blockTracker: networkClient.blockTracker,
@@ -1216,19 +1192,12 @@
     this.addPendingTransactionTrackerListeners(pendingTransactionTracker);
 
     // add to tracking map
-<<<<<<< HEAD
-    this.trackingMap.get(networkClientId)?.add({
-=======
     this.trackingMap.set(networkClientId, {
->>>>>>> c762696d
       nonceTracker,
       incomingTransactionHelper,
       pendingTransactionTracker,
     });
-<<<<<<< HEAD
-=======
     return this.trackingMap;
->>>>>>> c762696d
   }
 
   /**
@@ -1237,16 +1206,11 @@
    * @param transaction - The transaction to estimate gas for.
    * @returns The gas and gas price.
    */
-<<<<<<< HEAD
-  async estimateGas(transaction: TransactionParams, networkClientId?: NetworkClientId) {
-    const ethQuery = this.getEthQuery(networkClientId)
-=======
   async estimateGas(
     transaction: TransactionParams,
     networkClientId?: NetworkClientId,
   ) {
     const ethQuery = this.getEthQuery(networkClientId);
->>>>>>> c762696d
     const { estimatedGas, simulationFails } = await estimateGas(
       transaction,
       ethQuery,
@@ -1261,14 +1225,6 @@
    * @param transaction - The transaction params to estimate gas for.
    * @param multiplier - The multiplier to use for the gas buffer.
    */
-<<<<<<< HEAD
-  async estimateGasBuffered( // NOTE(JL): Need to update SwapsController's usage of this method
-    transaction: TransactionParams,
-    multiplier: number,
-    networkClientId?: NetworkClientId
-  ) {
-    const ethQuery = this.getEthQuery(networkClientId)
-=======
   async estimateGasBuffered(
     // NOTE(JL): Need to update SwapsController's usage of this method
     transaction: TransactionParams,
@@ -1276,7 +1232,6 @@
     networkClientId?: NetworkClientId,
   ) {
     const ethQuery = this.getEthQuery(networkClientId);
->>>>>>> c762696d
     const { blockGasLimit, estimatedGas, simulationFails } = await estimateGas(
       transaction,
       ethQuery,
@@ -1632,12 +1587,8 @@
    * @param address - The hex string address for the transaction.
    * @returns object with the `nextNonce` `nonceDetails`, and the releaseLock.
    */
-<<<<<<< HEAD
-  async getNonceLock(address: string): Promise<NonceLock> { // NOTE(JL): i think this should take in chainId, but not sure how to deal with networkClientId mapping
-=======
   async getNonceLock(address: string): Promise<NonceLock> {
     // NOTE(JL): i think this should take in chainId, but not sure how to deal with networkClientId mapping
->>>>>>> c762696d
     return this.nonceTracker.getNonceLock(address);
   }
 
@@ -2056,12 +2007,8 @@
   /**
    * Create approvals for all unapproved transactions on current chain.
    */
-<<<<<<< HEAD
-  private createApprovalsForUnapprovedTransactions() { // NOTE(JL): this doesn't seem to be used anywhere. Can we remove it?
-=======
   private createApprovalsForUnapprovedTransactions() {
     // NOTE(JL): this doesn't seem to be used anywhere. Can we remove it?
->>>>>>> c762696d
     const unapprovedTransactions = this.getCurrentChainTransactionsByStatus(
       TransactionStatus.unapproved,
     );
@@ -2296,11 +2243,7 @@
         return;
       }
 
-<<<<<<< HEAD
-      const ethQuery = this.getEthQuery(transactionMeta.networkClientId)
-=======
       const ethQuery = this.getEthQuery(transactionMeta.networkClientId);
->>>>>>> c762696d
 
       if (transactionMeta.type === TransactionType.swap) {
         log('Determining pre-transaction balance');
@@ -2346,14 +2289,10 @@
     }
   }
 
-<<<<<<< HEAD
-  private async publishTransaction(ethQuery: EthQuery, rawTransaction: string): Promise<string> {
-=======
   private async publishTransaction(
     ethQuery: EthQuery,
     rawTransaction: string,
   ): Promise<string> {
->>>>>>> c762696d
     return await query(ethQuery, 'sendRawTransaction', [rawTransaction]);
   }
 
@@ -2634,11 +2573,7 @@
    * @param transactionMeta - Nominated external transaction to be added to state.
    */
   private addExternalTransaction(transactionMeta: TransactionMeta) {
-<<<<<<< HEAD
-    const { chainId } = transactionMeta
-=======
     const { chainId } = transactionMeta;
->>>>>>> c762696d
     const { transactions } = this.state;
     const fromAddress = transactionMeta?.txParams?.from;
     const sameFromAndNetworkTransactions = transactions.filter(
@@ -2683,11 +2618,7 @@
     // NOTE(JL): Should this method be exiting early if getTransaction returns no transaction object?
     const nonce = transactionMeta?.txParams?.nonce;
     const from = transactionMeta?.txParams?.from;
-<<<<<<< HEAD
-    const chainId = transactionMeta?.chainId
-=======
     const chainId = transactionMeta?.chainId;
->>>>>>> c762696d
     const sameNonceTxs = this.state.transactions.filter(
       (transaction) =>
         transaction.txParams.from === from &&
@@ -2788,8 +2719,6 @@
     );
   }
 
-<<<<<<< HEAD
-=======
   private removePendingTransactionTrackerListeners(
     pendingTransactionTracker = this.pendingTransactionTracker,
   ) {
@@ -2799,7 +2728,6 @@
     pendingTransactionTracker.hub.removeAllListeners('transaction-updated');
   }
 
->>>>>>> c762696d
   private addPendingTransactionTrackerListeners(
     pendingTransactionTracker = this.pendingTransactionTracker,
   ) {
@@ -2936,11 +2864,7 @@
         return;
       }
 
-<<<<<<< HEAD
-      const ethQuery = this.getEthQuery(transactionMeta.networkClientId)
-=======
       const ethQuery = this.getEthQuery(transactionMeta.networkClientId);
->>>>>>> c762696d
       const { updatedTransactionMeta, approvalTransactionMeta } =
         await updatePostTransactionBalance(transactionMeta, {
           ethQuery,
