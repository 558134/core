import { Hardfork, Common, type ChainConfig } from '@ethereumjs/common';
import type { TypedTransaction } from '@ethereumjs/tx';
import { TransactionFactory } from '@ethereumjs/tx';
import { bufferToHex } from '@ethereumjs/util';
import type {
  AcceptResultCallbacks,
  AddApprovalRequest,
  AddResult,
} from '@metamask/approval-controller';
import type {
  ControllerGetStateAction,
  ControllerStateChangeEvent,
  RestrictedControllerMessenger,
} from '@metamask/base-controller';
import { BaseController } from '@metamask/base-controller';
import {
  query,
  ApprovalType,
  ORIGIN_METAMASK,
  convertHexToDecimal,
} from '@metamask/controller-utils';
import type EthQuery from '@metamask/eth-query';
import type { GasFeeState } from '@metamask/gas-fee-controller';
import type {
  BlockTracker,
  NetworkClientId,
  NetworkController,
  NetworkControllerStateChangeEvent,
  NetworkState,
  Provider,
  NetworkControllerFindNetworkClientIdByChainIdAction,
  NetworkControllerGetNetworkClientByIdAction,
} from '@metamask/network-controller';
import { NetworkClientType } from '@metamask/network-controller';
import type { AutoManagedNetworkClient } from '@metamask/network-controller/src/create-auto-managed-network-client';
import type { NetworkClientConfiguration } from '@metamask/network-controller/src/types';
import { errorCodes, rpcErrors, providerErrors } from '@metamask/rpc-errors';
import type { Hex } from '@metamask/utils';
import { add0x } from '@metamask/utils';
import { Mutex } from 'async-mutex';
import { MethodRegistry } from 'eth-method-registry';
import { EventEmitter } from 'events';
import { cloneDeep, mapValues, merge, pickBy, sortBy } from 'lodash';
import { NonceTracker } from 'nonce-tracker';
import type {
  NonceLock,
  Transaction as NonceTrackerTransaction,
} from 'nonce-tracker';
import { v1 as random } from 'uuid';

import { DefaultGasFeeFlow } from './gas-flows/DefaultGasFeeFlow';
import { LineaGasFeeFlow } from './gas-flows/LineaGasFeeFlow';
import { EtherscanRemoteTransactionSource } from './helpers/EtherscanRemoteTransactionSource';
import { GasFeePoller } from './helpers/GasFeePoller';
import type { IncomingTransactionOptions } from './helpers/IncomingTransactionHelper';
import { IncomingTransactionHelper } from './helpers/IncomingTransactionHelper';
import { MultichainTrackingHelper } from './helpers/MultichainTrackingHelper';
import { PendingTransactionTracker } from './helpers/PendingTransactionTracker';
import { projectLogger as log } from './logger';
import type {
  DappSuggestedGasFees,
  Layer1GasFeeFlow,
  SavedGasFees,
  SecurityProviderRequest,
  SendFlowHistoryEntry,
  TransactionParams,
  TransactionMeta,
  TransactionReceipt,
  WalletDevice,
  SecurityAlertResponse,
  GasFeeFlow,
} from './types';
import {
  TransactionEnvelopeType,
  TransactionType,
  TransactionStatus,
} from './types';
import { validateConfirmedExternalTransaction } from './utils/external-transactions';
import { addGasBuffer, estimateGas, updateGas } from './utils/gas';
import { updateGasFees } from './utils/gas-fees';
import {
  addInitialHistorySnapshot,
  updateTransactionHistory,
} from './utils/history';
import { updateTransactionLayer1GasFee } from './utils/layer1-gas-fee-flow';
import {
  getAndFormatTransactionsForNonceTracker,
  getNextNonce,
} from './utils/nonce';
import { getSimulationData } from './utils/simulation';
import {
  updatePostTransactionBalance,
  updateSwapsTransaction,
} from './utils/swaps';
import { determineTransactionType } from './utils/transaction-type';
import {
  getIncreasedPriceFromExisting,
  normalizeTransactionParams,
  isEIP1559Transaction,
  isFeeMarketEIP1559Values,
  isGasPriceValue,
  validateGasValues,
  validateIfTransactionUnapproved,
  validateMinimumIncrease,
  normalizeTxError,
  normalizeGasFeeValues,
} from './utils/utils';
import {
  validateTransactionOrigin,
  validateTxParams,
} from './utils/validation';

/**
 * Metadata for the TransactionController state, describing how to "anonymize"
 * the state and which parts should be persisted.
 */
const metadata = {
  transactions: {
    persist: true,
    anonymous: false,
  },
  methodData: {
    persist: true,
    anonymous: false,
  },
  lastFetchedBlockNumbers: {
    persist: true,
    anonymous: false,
  },
};

export const HARDFORK = Hardfork.London;

/**
 * Object with new transaction's meta and a promise resolving to the
 * transaction hash if successful.
 *
 * @property result - Promise resolving to a new transaction hash
 * @property transactionMeta - Meta information about this new transaction
 */
// This interface was created before this ESLint rule was added.
// Convert to a `type` in a future major version.
// eslint-disable-next-line @typescript-eslint/consistent-type-definitions
export interface Result {
  result: Promise<string>;
  transactionMeta: TransactionMeta;
}

// This interface was created before this ESLint rule was added.
// Convert to a `type` in a future major version.
// eslint-disable-next-line @typescript-eslint/consistent-type-definitions
export interface GasPriceValue {
  gasPrice: string;
}

// This interface was created before this ESLint rule was added.
// Convert to a `type` in a future major version.
// eslint-disable-next-line @typescript-eslint/consistent-type-definitions
export interface FeeMarketEIP1559Values {
  maxFeePerGas: string;
  maxPriorityFeePerGas: string;
}

/**
 * Method data registry object
 *
 * @property registryMethod - Registry method raw string
 * @property parsedRegistryMethod - Registry method object, containing name and method arguments
 */
export type MethodData = {
  registryMethod: string;
  parsedRegistryMethod:
    | {
        name: string;
        args: { type: string }[];
      }
    | {
        // We're using `any` instead of `undefined` for compatibility with `Json`
        // TODO: Correct this type
        // eslint-disable-next-line @typescript-eslint/no-explicit-any
        name?: any;
        // We're using `any` instead of `undefined` for compatibility with `Json`
        // TODO: Correct this type
        // eslint-disable-next-line @typescript-eslint/no-explicit-any
        args?: any;
      };
};

/**
 * Transaction controller state
 *
 * @property transactions - A list of TransactionMeta objects
 * @property methodData - Object containing all known method data information
 * @property lastFetchedBlockNumbers - Last fetched block numbers.
 */
export type TransactionControllerState = {
  transactions: TransactionMeta[];
  methodData: Record<string, MethodData>;
  lastFetchedBlockNumbers: { [key: string]: number };
};

/**
 * Multiplier used to determine a transaction's increased gas fee during cancellation
 */
export const CANCEL_RATE = 1.1;

/**
 * Multiplier used to determine a transaction's increased gas fee during speed up
 */
export const SPEED_UP_RATE = 1.1;

/**
 * Represents the `TransactionController:getState` action.
 */
export type TransactionControllerGetStateAction = ControllerGetStateAction<
  typeof controllerName,
  TransactionControllerState
>;

/**
 * The internal actions available to the TransactionController.
 */
export type TransactionControllerActions = TransactionControllerGetStateAction;

/**
 * Configuration options for the PendingTransactionTracker
 *
 * @property isResubmitEnabled - Whether transaction publishing is automatically retried.
 */
export type PendingTransactionOptions = {
  isResubmitEnabled?: boolean;
};

/**
 * TransactionController constructor options.
 *
 * @property blockTracker - The block tracker used to poll for new blocks data.
 * @property disableHistory - Whether to disable storing history in transaction metadata.
 * @property disableSendFlowHistory - Explicitly disable transaction metadata history.
 * @property disableSwaps - Whether to disable additional processing on swaps transactions.
 * @property getCurrentAccountEIP1559Compatibility - Whether or not the account supports EIP-1559.
 * @property getCurrentNetworkEIP1559Compatibility - Whether or not the network supports EIP-1559.
 * @property getExternalPendingTransactions - Callback to retrieve pending transactions from external sources.
 * @property getGasFeeEstimates - Callback to retrieve gas fee estimates.
 * @property getNetworkClientRegistry - Gets the network client registry.
 * @property getNetworkState - Gets the state of the network controller.
 * @property getPermittedAccounts - Get accounts that a given origin has permissions for.
 * @property getSavedGasFees - Gets the saved gas fee config.
 * @property getSelectedAddress - Gets the address of the currently selected account.
 * @property incomingTransactions - Configuration options for incoming transaction support.
 * @property isMultichainEnabled - Enable multichain support.
 * @property isSimulationEnabled - Whether new transactions will be automatically simulated.
 * @property messenger - The controller messenger.
 * @property onNetworkStateChange - Allows subscribing to network controller state changes.
 * @property pendingTransactions - Configuration options for pending transaction support.
 * @property provider - The provider used to create the underlying EthQuery instance.
 * @property securityProviderRequest - A function for verifying a transaction, whether it is malicious or not.
 * @property sign - Function used to sign transactions.
 * @property state - Initial state to set on this controller.
 * @property transactionHistoryLimit - Transaction history limit.
 * @property hooks - The controller hooks.
 * @property hooks.afterSign - Additional logic to execute after signing a transaction. Return false to not change the status to signed.
 * @property hooks.beforeApproveOnInit - Additional logic to execute before starting an approval flow for a transaction during initialization. Return false to skip the transaction.
 * @property hooks.beforeCheckPendingTransaction - Additional logic to execute before checking pending transactions. Return false to prevent the broadcast of the transaction.
 * @property hooks.beforePublish - Additional logic to execute before publishing a transaction. Return false to prevent the broadcast of the transaction.
 * @property hooks.getAdditionalSignArguments - Returns additional arguments required to sign a transaction.
 * @property hooks.publish - Alternate logic to publish a transaction.
 */
export type TransactionControllerOptions = {
  blockTracker: BlockTracker;
  disableHistory: boolean;
  disableSendFlowHistory: boolean;
  disableSwaps: boolean;
  getCurrentAccountEIP1559Compatibility?: () => Promise<boolean>;
  getCurrentNetworkEIP1559Compatibility: () => Promise<boolean>;
  getExternalPendingTransactions?: (
    address: string,
    chainId?: string,
  ) => NonceTrackerTransaction[];
  getGasFeeEstimates?: () => Promise<GasFeeState>;
<<<<<<< HEAD
  getGlobalProviderAndBlockTracker: () =>
    | { provider: Provider; blockTracker: BlockTracker }
    | undefined;
=======
  getNetworkClientRegistry: NetworkController['getNetworkClientRegistry'];
>>>>>>> 001a6ff2
  getNetworkState: () => NetworkState;
  getPermittedAccounts: (origin?: string) => Promise<string[]>;
  getSavedGasFees?: (chainId: Hex) => SavedGasFees | undefined;
  getSelectedAddress: () => string;
  incomingTransactions?: IncomingTransactionOptions;
  isMultichainEnabled: boolean;
  isSimulationEnabled?: () => boolean;
  messenger: TransactionControllerMessenger;
  onNetworkStateChange: (listener: (state: NetworkState) => void) => void;
  pendingTransactions?: PendingTransactionOptions;
  provider: Provider;
  securityProviderRequest?: SecurityProviderRequest;
  sign?: (
    transaction: TypedTransaction,
    from: string,
    transactionMeta?: TransactionMeta,
  ) => Promise<TypedTransaction>;
  state?: Partial<TransactionControllerState>;
  transactionHistoryLimit: number;
  hooks: {
    afterSign?: (
      transactionMeta: TransactionMeta,
      signedTx: TypedTransaction,
    ) => boolean;
    beforeApproveOnInit?: (transactionMeta: TransactionMeta) => boolean;
    beforeCheckPendingTransaction?: (
      transactionMeta: TransactionMeta,
    ) => boolean;
    beforePublish?: (transactionMeta: TransactionMeta) => boolean;
    getAdditionalSignArguments?: (
      transactionMeta: TransactionMeta,
    ) => (TransactionMeta | undefined)[];
    publish?: (
      transactionMeta: TransactionMeta,
    ) => Promise<{ transactionHash: string }>;
  };
};

/**
 * The name of the {@link TransactionController}.
 */
const controllerName = 'TransactionController';

/**
 * The external actions available to the {@link TransactionController}.
 */
export type AllowedActions =
  | AddApprovalRequest
  | NetworkControllerFindNetworkClientIdByChainIdAction
  | NetworkControllerGetNetworkClientByIdAction;

/**
 * The external events available to the {@link TransactionController}.
 */
export type AllowedEvents = NetworkControllerStateChangeEvent;

/**
 * Represents the `TransactionController:stateChange` event.
 */
export type TransactionControllerStateChangeEvent = ControllerStateChangeEvent<
  typeof controllerName,
  TransactionControllerState
>;

/**
 * Represents the `TransactionController:incomingTransactionBlockReceived` event.
 */
export type TransactionControllerIncomingTransactionBlockReceivedEvent = {
  type: `${typeof controllerName}:incomingTransactionBlockReceived`;
  payload: [blockNumber: number];
};

/**
 * Represents the `TransactionController:postTransactionBalanceUpdated` event.
 */
export type TransactionControllerPostTransactionBalanceUpdatedEvent = {
  type: `${typeof controllerName}:postTransactionBalanceUpdated`;
  payload: [
    {
      transactionMeta: TransactionMeta;
      approvalTransactionMeta?: TransactionMeta;
    },
  ];
};

/**
 * Represents the `TransactionController:speedUpTransactionAdded` event.
 */
export type TransactionControllerSpeedupTransactionAddedEvent = {
  type: `${typeof controllerName}:speedupTransactionAdded`;
  payload: [transactionMeta: TransactionMeta];
};

/**
 * Represents the `TransactionController:transactionApproved` event.
 */
export type TransactionControllerTransactionApprovedEvent = {
  type: `${typeof controllerName}:transactionApproved`;
  payload: [
    {
      transactionMeta: TransactionMeta;
      actionId?: string;
    },
  ];
};

/**
 * Represents the `TransactionController:transactionConfirmed` event.
 */
export type TransactionControllerTransactionConfirmedEvent = {
  type: `${typeof controllerName}:transactionConfirmed`;
  payload: [transactionMeta: TransactionMeta];
};

/**
 * Represents the `TransactionController:transactionDropped` event.
 */
export type TransactionControllerTransactionDroppedEvent = {
  type: `${typeof controllerName}:transactionDropped`;
  payload: [{ transactionMeta: TransactionMeta }];
};

/**
 * Represents the `TransactionController:transactionFailed` event.
 */
export type TransactionControllerTransactionFailedEvent = {
  type: `${typeof controllerName}:transactionFailed`;
  payload: [
    {
      actionId?: string;
      error: string;
      transactionMeta: TransactionMeta;
    },
  ];
};

/**
 * Represents the `TransactionController:transactionFinished` event.
 */
export type TransactionControllerTransactionFinishedEvent = {
  type: `${typeof controllerName}:transactionFinished`;
  payload: [transactionMeta: TransactionMeta];
};

/**
 * Represents the `TransactionController:transactionNewSwapApproval` event.
 */
export type TransactionControllerTransactionNewSwapApprovalEvent = {
  type: `${typeof controllerName}:transactionNewSwapApproval`;
  payload: [{ transactionMeta: TransactionMeta }];
};

/**
 * Represents the `TransactionController:transactionNewSwap` event.
 */
export type TransactionControllerTransactionNewSwapEvent = {
  type: `${typeof controllerName}:transactionNewSwap`;
  payload: [{ transactionMeta: TransactionMeta }];
};

/**
 * Represents the `TransactionController:transactionPublishingSkipped` event.
 */
export type TransactionControllerTransactionPublishingSkipped = {
  type: `${typeof controllerName}:transactionPublishingSkipped`;
  payload: [transactionMeta: TransactionMeta];
};

/**
 * Represents the `TransactionController:transactionRejected` event.
 */
export type TransactionControllerTransactionRejectedEvent = {
  type: `${typeof controllerName}:transactionRejected`;
  payload: [
    {
      transactionMeta: TransactionMeta;
      actionId?: string;
    },
  ];
};

/**
 * Represents the `TransactionController:transactionStatusUpdated` event.
 */
export type TransactionControllerTransactionStatusUpdatedEvent = {
  type: `${typeof controllerName}:transactionStatusUpdated`;
  payload: [
    {
      transactionMeta: TransactionMeta;
    },
  ];
};

/**
 * Represents the `TransactionController:transactionSubmitted` event.
 */
export type TransactionControllerTransactionSubmittedEvent = {
  type: `${typeof controllerName}:transactionSubmitted`;
  payload: [
    {
      transactionMeta: TransactionMeta;
      actionId?: string;
    },
  ];
};

/**
 * Represents the `TransactionController:unapprovedTransactionAdded` event.
 */
export type TransactionControllerUnapprovedTransactionAddedEvent = {
  type: `${typeof controllerName}:unapprovedTransactionAdded`;
  payload: [transactionMeta: TransactionMeta];
};

/**
 * The internal events available to the {@link TransactionController}.
 */
export type TransactionControllerEvents =
  | TransactionControllerIncomingTransactionBlockReceivedEvent
  | TransactionControllerPostTransactionBalanceUpdatedEvent
  | TransactionControllerSpeedupTransactionAddedEvent
  | TransactionControllerStateChangeEvent
  | TransactionControllerTransactionApprovedEvent
  | TransactionControllerTransactionConfirmedEvent
  | TransactionControllerTransactionDroppedEvent
  | TransactionControllerTransactionFailedEvent
  | TransactionControllerTransactionFinishedEvent
  | TransactionControllerTransactionNewSwapApprovalEvent
  | TransactionControllerTransactionNewSwapEvent
  | TransactionControllerTransactionPublishingSkipped
  | TransactionControllerTransactionRejectedEvent
  | TransactionControllerTransactionStatusUpdatedEvent
  | TransactionControllerTransactionSubmittedEvent
  | TransactionControllerUnapprovedTransactionAddedEvent;

/**
 * The messenger of the {@link TransactionController}.
 */
export type TransactionControllerMessenger = RestrictedControllerMessenger<
  typeof controllerName,
  TransactionControllerActions | AllowedActions,
  TransactionControllerEvents | AllowedEvents,
  AllowedActions['type'],
  AllowedEvents['type']
>;

/**
 * Possible states of the approve transaction step.
 */
export enum ApprovalState {
  Approved = 'approved',
  NotApproved = 'not-approved',
  SkippedViaBeforePublishHook = 'skipped-via-before-publish-hook',
}

/**
 * Get the default TransactionsController state.
 *
 * @returns The default TransactionsController state.
 */
function getDefaultTransactionControllerState(): TransactionControllerState {
  return {
    methodData: {},
    transactions: [],
    lastFetchedBlockNumbers: {},
  };
}

/**
 * Controller responsible for submitting and managing transactions.
 */
export class TransactionController extends BaseController<
  typeof controllerName,
  TransactionControllerState,
  TransactionControllerMessenger
> {
  #internalEvents = new EventEmitter();

  private readonly isHistoryDisabled: boolean;

  private readonly isSwapsDisabled: boolean;

  private readonly isSendFlowHistoryDisabled: boolean;

  private readonly inProcessOfSigning: Set<string> = new Set();

<<<<<<< HEAD
=======
  private readonly nonceTracker: NonceTracker;

  private readonly registry: MethodRegistry;

>>>>>>> 001a6ff2
  private readonly mutex = new Mutex();

  private readonly gasFeeFlows: GasFeeFlow[];

  private readonly getSavedGasFees: (chainId: Hex) => SavedGasFees | undefined;

  private readonly getCurrentAccountEIP1559Compatibility: () => Promise<boolean>;

  private readonly getCurrentNetworkEIP1559Compatibility: (
    networkClientId?: NetworkClientId,
  ) => Promise<boolean>;

  private readonly getGasFeeEstimates: () => Promise<GasFeeState>;

  private readonly getPermittedAccounts: (origin?: string) => Promise<string[]>;

  private readonly getSelectedAddress: () => string;

  private readonly getExternalPendingTransactions: (
    address: string,
    chainId?: string,
  ) => NonceTrackerTransaction[];

  private readonly layer1GasFeeFlows: Layer1GasFeeFlow[];

  readonly #incomingTransactionOptions: IncomingTransactionOptions;

  private readonly incomingTransactionHelper: IncomingTransactionHelper;

  private readonly securityProviderRequest?: SecurityProviderRequest;

  readonly #pendingTransactionOptions: PendingTransactionOptions;

  private readonly pendingTransactionTracker: PendingTransactionTracker;

  private readonly signAbortCallbacks: Map<string, () => void> = new Map();

  #transactionHistoryLimit: number;

  #isSimulationEnabled: () => boolean;

  private readonly afterSign: (
    transactionMeta: TransactionMeta,
    signedTx: TypedTransaction,
  ) => boolean;

  private readonly beforeApproveOnInit: (
    transactionMeta: TransactionMeta,
  ) => boolean;

  private readonly beforeCheckPendingTransaction: (
    transactionMeta: TransactionMeta,
  ) => boolean;

  private readonly beforePublish: (transactionMeta: TransactionMeta) => boolean;

  private readonly publish: (
    transactionMeta: TransactionMeta,
    rawTx: string,
  ) => Promise<{ transactionHash?: string }>;

  private readonly getAdditionalSignArguments: (
    transactionMeta: TransactionMeta,
  ) => (TransactionMeta | undefined)[];

  private failTransaction(
    transactionMeta: TransactionMeta,
    error: Error,
    actionId?: string,
  ) {
    const newTransactionMeta = merge({}, transactionMeta, {
      error: normalizeTxError(error),
      status: TransactionStatus.failed as const,
    });
    this.messagingSystem.publish(`${controllerName}:transactionFailed`, {
      actionId,
      error: error.message,
      transactionMeta: newTransactionMeta,
    });
    this.updateTransaction(
      newTransactionMeta,
      'TransactionController#failTransaction - Add error message and set status to failed',
    );
    this.onTransactionStatusChange(newTransactionMeta);
    this.messagingSystem.publish(
      `${controllerName}:transactionFinished`,
      newTransactionMeta,
    );
    this.#internalEvents.emit(
      `${transactionMeta.id}:finished`,
      newTransactionMeta,
    );
  }

  private async registryLookup(fourBytePrefix: string): Promise<MethodData> {
<<<<<<< HEAD
    const selectedNetworkClient =
      this.#multichainTrackingHelper.getSelectedNetworkClient();

    if (!selectedNetworkClient) {
      throw providerErrors.disconnected();
    }

    const { provider } = selectedNetworkClient;

    // @ts-expect-error the type in eth-method-registry is inappropriate and should be changed
    const registry = new MethodRegistry({ provider });

    const registryMethod = (await registry.lookup(fourBytePrefix)) as string;
    const parsedRegistryMethod = registry.parse(registryMethod);

=======
    const registryMethod = await this.registry.lookup(fourBytePrefix);
    if (!registryMethod) {
      return {
        registryMethod: '',
        parsedRegistryMethod: { name: undefined, args: undefined },
      };
    }
    const parsedRegistryMethod = this.registry.parse(registryMethod);
>>>>>>> 001a6ff2
    return { registryMethod, parsedRegistryMethod };
  }

  #multichainTrackingHelper: MultichainTrackingHelper;

  /**
   * Method used to sign transactions
   */
  sign?: (
    transaction: TypedTransaction,
    from: string,
    transactionMeta?: TransactionMeta,
  ) => Promise<TypedTransaction>;

<<<<<<< HEAD
  constructor(
    {
      disableHistory,
      disableSendFlowHistory,
      disableSwaps,
      getCurrentAccountEIP1559Compatibility,
      getCurrentNetworkEIP1559Compatibility,
      getExternalPendingTransactions,
      getGasFeeEstimates,
      getGlobalProviderAndBlockTracker,
      getNetworkState,
      getPermittedAccounts,
      getSavedGasFees,
      getSelectedAddress,
      incomingTransactions = {},
      messenger,
      onNetworkStateChange,
      pendingTransactions = {},
      securityProviderRequest,
      getNetworkClientRegistry,
      isMultichainEnabled = false,
      hooks,
    }: TransactionControllerOptions,
    config?: Partial<TransactionConfig>,
    state?: Partial<TransactionState>,
  ) {
    super(config, state);

    this.defaultConfig = {
      txHistoryLimit: 40,
    };
=======
  /**
   * Constructs a TransactionController.
   *
   * @param options - The controller options.
   * @param options.blockTracker - The block tracker used to poll for new blocks data.
   * @param options.disableHistory - Whether to disable storing history in transaction metadata.
   * @param options.disableSendFlowHistory - Explicitly disable transaction metadata history.
   * @param options.disableSwaps - Whether to disable additional processing on swaps transactions.
   * @param options.getCurrentAccountEIP1559Compatibility - Whether or not the account supports EIP-1559.
   * @param options.getCurrentNetworkEIP1559Compatibility - Whether or not the network supports EIP-1559.
   * @param options.getExternalPendingTransactions - Callback to retrieve pending transactions from external sources.
   * @param options.getGasFeeEstimates - Callback to retrieve gas fee estimates.
   * @param options.getNetworkClientRegistry - Gets the network client registry.
   * @param options.getNetworkState - Gets the state of the network controller.
   * @param options.getPermittedAccounts - Get accounts that a given origin has permissions for.
   * @param options.getSavedGasFees - Gets the saved gas fee config.
   * @param options.getSelectedAddress - Gets the address of the currently selected account.
   * @param options.incomingTransactions - Configuration options for incoming transaction support.
   * @param options.isMultichainEnabled - Enable multichain support.
   * @param options.isSimulationEnabled - Whether new transactions will be automatically simulated.
   * @param options.messenger - The controller messenger.
   * @param options.onNetworkStateChange - Allows subscribing to network controller state changes.
   * @param options.pendingTransactions - Configuration options for pending transaction support.
   * @param options.provider - The provider used to create the underlying EthQuery instance.
   * @param options.securityProviderRequest - A function for verifying a transaction, whether it is malicious or not.
   * @param options.sign - Function used to sign transactions.
   * @param options.state - Initial state to set on this controller.
   * @param options.transactionHistoryLimit - Transaction history limit.
   * @param options.hooks - The controller hooks.
   */
  constructor({
    blockTracker,
    disableHistory,
    disableSendFlowHistory,
    disableSwaps,
    getCurrentAccountEIP1559Compatibility,
    getCurrentNetworkEIP1559Compatibility,
    getExternalPendingTransactions,
    getGasFeeEstimates,
    getNetworkClientRegistry,
    getNetworkState,
    getPermittedAccounts,
    getSavedGasFees,
    getSelectedAddress,
    incomingTransactions = {},
    isMultichainEnabled = false,
    isSimulationEnabled,
    messenger,
    onNetworkStateChange,
    pendingTransactions = {},
    provider,
    securityProviderRequest,
    sign,
    state,
    transactionHistoryLimit = 40,
    hooks,
  }: TransactionControllerOptions) {
    super({
      name: controllerName,
      metadata,
      messenger,
      state: {
        ...getDefaultTransactionControllerState(),
        ...state,
      },
    });
>>>>>>> 001a6ff2

    this.messagingSystem = messenger;
    this.isSendFlowHistoryDisabled = disableSendFlowHistory ?? false;
    this.isHistoryDisabled = disableHistory ?? false;
    this.isSwapsDisabled = disableSwaps ?? false;
<<<<<<< HEAD
=======
    this.#isSimulationEnabled = isSimulationEnabled ?? (() => true);
    // @ts-expect-error the type in eth-method-registry is inappropriate and should be changed
    this.registry = new MethodRegistry({ provider });
>>>>>>> 001a6ff2
    this.getSavedGasFees = getSavedGasFees ?? ((_chainId) => undefined);
    this.getCurrentAccountEIP1559Compatibility =
      getCurrentAccountEIP1559Compatibility ?? (() => Promise.resolve(true));
    this.getCurrentNetworkEIP1559Compatibility =
      getCurrentNetworkEIP1559Compatibility;
    this.getGasFeeEstimates =
      getGasFeeEstimates || (() => Promise.resolve({} as GasFeeState));
    this.getPermittedAccounts = getPermittedAccounts;
    this.getSelectedAddress = getSelectedAddress;
    this.getExternalPendingTransactions =
      getExternalPendingTransactions ?? (() => []);
    this.securityProviderRequest = securityProviderRequest;
    this.#incomingTransactionOptions = incomingTransactions;
    this.#pendingTransactionOptions = pendingTransactions;
    this.#transactionHistoryLimit = transactionHistoryLimit;
    this.sign = sign;

    this.afterSign = hooks?.afterSign ?? (() => true);
    this.beforeApproveOnInit = hooks?.beforeApproveOnInit ?? (() => true);
    this.beforeCheckPendingTransaction =
      hooks?.beforeCheckPendingTransaction ??
      /* istanbul ignore next */
      (() => true);
    this.beforePublish = hooks?.beforePublish ?? (() => true);
    this.getAdditionalSignArguments =
      hooks?.getAdditionalSignArguments ?? (() => []);
    this.publish =
      hooks?.publish ?? (() => Promise.resolve({ transactionHash: undefined }));

    this.#multichainTrackingHelper = new MultichainTrackingHelper({
      isMultichainEnabled,
      incomingTransactionOptions: incomingTransactions,
      findNetworkClientIdByChainId: (chainId: Hex) => {
        return this.messagingSystem.call(
          `NetworkController:findNetworkClientIdByChainId`,
          chainId,
        );
      },
      getGlobalProviderAndBlockTracker,
      getGlobalProviderConfig: () => getNetworkState()?.providerConfig,
      getNetworkClientById: ((networkClientId: NetworkClientId) => {
        return this.messagingSystem.call(
          `NetworkController:getNetworkClientById`,
          networkClientId,
        );
      }) as NetworkController['getNetworkClientById'],
      getNetworkClientRegistry,
      removeIncomingTransactionHelperListeners:
        this.#removeIncomingTransactionHelperListeners.bind(this),
      removePendingTransactionTrackerListeners:
        this.#removePendingTransactionTrackerListeners.bind(this),
      createNonceTracker: this.#createNonceTracker.bind(this),
      createIncomingTransactionHelper:
        this.#createIncomingTransactionHelper.bind(this),
      createPendingTransactionTracker:
        this.#createPendingTransactionTracker.bind(this),
      onNetworkStateChange: (listener) => {
        this.messagingSystem.subscribe(
          'NetworkController:stateChange',
          listener,
        );
      },
    });
    this.#multichainTrackingHelper.initialize();

    const etherscanRemoteTransactionSource =
      new EtherscanRemoteTransactionSource({
        includeTokenTransfers: incomingTransactions.includeTokenTransfers,
      });

    const getSelectedNetworkClient = () =>
      this.#multichainTrackingHelper.getSelectedNetworkClient();

    this.incomingTransactionHelper = this.#createIncomingTransactionHelper({
      getNetworkClient: getSelectedNetworkClient,
      etherscanRemoteTransactionSource,
    });

    this.pendingTransactionTracker = this.#createPendingTransactionTracker({
      getNetworkClient: getSelectedNetworkClient,
    });

    this.gasFeeFlows = this.#getGasFeeFlows();
    this.layer1GasFeeFlows = this.#getLayer1GasFeeFlows();

    const gasFeePoller = new GasFeePoller({
      // Default gas fee polling is not yet supported by the clients
      gasFeeFlows: this.gasFeeFlows.slice(0, -1),
      getEthQuery: (chainId, networkClientId) =>
        this.#multichainTrackingHelper.getEthQuery({
          networkClientId,
          chainId,
        }),
      getGasFeeControllerEstimates: this.getGasFeeEstimates,
      getTransactions: () => this.state.transactions,
      layer1GasFeeFlows: this.layer1GasFeeFlows,
      onStateChange: (listener) => {
        this.messagingSystem.subscribe(
          'TransactionController:stateChange',
          listener,
        );
      },
    });

    gasFeePoller.hub.on('transaction-updated', (transactionMeta) =>
      this.#updateTransactionInternal(transactionMeta, { skipHistory: true }),
    );

    // when transactionsController state changes
    // check for pending transactions and start polling if there are any
    this.messagingSystem.subscribe(
      'TransactionController:stateChange',
      this.#checkForPendingTransactionAndStartPolling,
    );

    // TODO once v2 is merged make sure this only runs when
    // selectedNetworkClientId changes
    onNetworkStateChange(() => {
      log('Detected network change', this.getChainId());
      this.pendingTransactionTracker.startIfPendingTransactions();
      this.initApprovedTransactions();
    });
  }

  /**
   * Stops polling and removes listeners to prepare the controller for garbage collection.
   */
  destroy() {
    this.#stopAllTracking();
  }

  /**
   * Handle new method data request.
   *
   * @param fourBytePrefix - The method prefix.
   * @returns The method data object corresponding to the given signature prefix.
   */
  async handleMethodData(fourBytePrefix: string): Promise<MethodData> {
    const releaseLock = await this.mutex.acquire();

    try {
      const { methodData } = this.state;
      const knownMethod = Object.keys(methodData).find(
        (knownFourBytePrefix) => fourBytePrefix === knownFourBytePrefix,
      );
      if (knownMethod) {
        return methodData[fourBytePrefix];
      }
      const registry = await this.registryLookup(fourBytePrefix);
      this.update((state) => {
        state.methodData[fourBytePrefix] = registry;
      });
      return registry;
    } finally {
      releaseLock();
    }
  }

  /**
   * Add a new unapproved transaction to state. Parameters will be validated, a
   * unique transaction id will be generated, and gas and gasPrice will be calculated
   * if not provided. If A `<tx.id>:unapproved` hub event will be emitted once added.
   *
   * @param txParams - Standard parameters for an Ethereum transaction.
   * @param opts - Additional options to control how the transaction is added.
   * @param opts.actionId - Unique ID to prevent duplicate requests.
   * @param opts.deviceConfirmedOn - An enum to indicate what device confirmed the transaction.
   * @param opts.method - RPC method that requested the transaction.
   * @param opts.origin - The origin of the transaction request, such as a dApp hostname.
   * @param opts.requireApproval - Whether the transaction requires approval by the user, defaults to true unless explicitly disabled.
   * @param opts.securityAlertResponse - Response from security validator.
   * @param opts.sendFlowHistory - The sendFlowHistory entries to add.
   * @param opts.type - Type of transaction to add, such as 'cancel' or 'swap'.
   * @param opts.swaps - Options for swaps transactions.
   * @param opts.swaps.hasApproveTx - Whether the transaction has an approval transaction.
   * @param opts.swaps.meta - Metadata for swap transaction.
   * @param opts.networkClientId - The id of the network client for this transaction.
   * @returns Object containing a promise resolving to the transaction hash if approved.
   */
  async addTransaction(
    txParams: TransactionParams,
    {
      actionId,
      deviceConfirmedOn,
      method,
      origin,
      requireApproval,
      securityAlertResponse,
      sendFlowHistory,
      swaps = {},
      type,
      networkClientId,
    }: {
      actionId?: string;
      deviceConfirmedOn?: WalletDevice;
      method?: string;
      origin?: string;
      requireApproval?: boolean | undefined;
      securityAlertResponse?: SecurityAlertResponse;
      sendFlowHistory?: SendFlowHistoryEntry[];
      swaps?: {
        hasApproveTx?: boolean;
        meta?: Partial<TransactionMeta>;
      };
      type?: TransactionType;
      networkClientId?: NetworkClientId;
    } = {},
  ): Promise<Result> {
    log('Adding transaction', txParams);

    txParams = normalizeTransactionParams(txParams);
    if (
      networkClientId &&
      !this.#multichainTrackingHelper.has(networkClientId)
    ) {
      throw new Error(
        'The networkClientId for this transaction could not be found',
      );
    }

    const isEIP1559Compatible = await this.getEIP1559Compatibility(
      networkClientId,
    );

    validateTxParams(txParams, isEIP1559Compatible);

    if (origin) {
      await validateTransactionOrigin(
        await this.getPermittedAccounts(origin),
        this.getSelectedAddress(),
        txParams.from,
        origin,
      );
    }

    const dappSuggestedGasFees = this.generateDappSuggestedGasFees(
      txParams,
      origin,
    );

    const chainId = this.#getChainIdOrThrow(networkClientId);

    const ethQuery = this.#getEthQueryOrThrow({
      networkClientId,
      chainId,
    });

    const transactionType =
      type ?? (await determineTransactionType(txParams, ethQuery)).type;

    const existingTransactionMeta = this.getTransactionWithActionId(actionId);

    // If a request to add a transaction with the same actionId is submitted again, a new transaction will not be created for it.
    let addedTransactionMeta = existingTransactionMeta
      ? cloneDeep(existingTransactionMeta)
      : {
          // Add actionId to txMeta to check if same actionId is seen again
          actionId,
          chainId,
          dappSuggestedGasFees,
          deviceConfirmedOn,
          id: random(),
          origin,
          securityAlertResponse,
          status: TransactionStatus.unapproved as const,
          time: Date.now(),
          txParams,
          userEditedGasLimit: false,
          verifiedOnBlockchain: false,
          type: transactionType,
          networkClientId,
        };

<<<<<<< HEAD
    await this.updateGasProperties(transactionMeta, ethQuery);
=======
    await Promise.all([
      this.updateGasProperties(addedTransactionMeta),
      this.#simulateTransaction(addedTransactionMeta),
    ]);
>>>>>>> 001a6ff2

    // Checks if a transaction already exists with a given actionId
    if (!existingTransactionMeta) {
      // Set security provider response
      if (method && this.securityProviderRequest) {
        const securityProviderResponse = await this.securityProviderRequest(
          addedTransactionMeta,
          method,
        );
        addedTransactionMeta.securityProviderResponse =
          securityProviderResponse;
      }

      if (!this.isSendFlowHistoryDisabled) {
        addedTransactionMeta.sendFlowHistory = sendFlowHistory ?? [];
      }
      // Initial history push
      if (!this.isHistoryDisabled) {
        addedTransactionMeta = addInitialHistorySnapshot(addedTransactionMeta);
      }

      addedTransactionMeta = updateSwapsTransaction(
        addedTransactionMeta,
        transactionType,
        swaps,
        {
          isSwapsDisabled: this.isSwapsDisabled,
          cancelTransaction: this.cancelTransaction.bind(this),
          messenger: this.messagingSystem,
        },
      );

      this.addMetadata(addedTransactionMeta);
      this.messagingSystem.publish(
        `${controllerName}:unapprovedTransactionAdded`,
        addedTransactionMeta,
      );
    }

    return {
      result: this.processApproval(addedTransactionMeta, {
        isExisting: Boolean(existingTransactionMeta),
        requireApproval,
        actionId,
      }),
      transactionMeta: addedTransactionMeta,
    };
  }

  startIncomingTransactionPolling(networkClientIds: NetworkClientId[] = []) {
    if (networkClientIds.length === 0) {
      this.incomingTransactionHelper.start();
      return;
    }
    this.#multichainTrackingHelper.startIncomingTransactionPolling(
      networkClientIds,
    );
  }

  stopIncomingTransactionPolling(networkClientIds: NetworkClientId[] = []) {
    if (networkClientIds.length === 0) {
      this.incomingTransactionHelper.stop();
      return;
    }
    this.#multichainTrackingHelper.stopIncomingTransactionPolling(
      networkClientIds,
    );
  }

  stopAllIncomingTransactionPolling() {
    this.incomingTransactionHelper.stop();
    this.#multichainTrackingHelper.stopAllIncomingTransactionPolling();
  }

  async updateIncomingTransactions(networkClientIds: NetworkClientId[] = []) {
    if (networkClientIds.length === 0) {
      await this.incomingTransactionHelper.update();
      return;
    }
    await this.#multichainTrackingHelper.updateIncomingTransactions(
      networkClientIds,
    );
  }

  /**
   * Attempts to cancel a transaction based on its ID by setting its status to "rejected"
   * and emitting a `<tx.id>:finished` hub event.
   *
   * @param transactionId - The ID of the transaction to cancel.
   * @param gasValues - The gas values to use for the cancellation transaction.
   * @param options - The options for the cancellation transaction.
   * @param options.actionId - Unique ID to prevent duplicate requests.
   * @param options.estimatedBaseFee - The estimated base fee of the transaction.
   */
  async stopTransaction(
    transactionId: string,
    gasValues?: GasPriceValue | FeeMarketEIP1559Values,
    {
      estimatedBaseFee,
      actionId,
    }: { estimatedBaseFee?: string; actionId?: string } = {},
  ) {
    // If transaction is found for same action id, do not create a cancel transaction.
    if (this.getTransactionWithActionId(actionId)) {
      return;
    }

    if (gasValues) {
      // Not good practice to reassign a parameter but temporarily avoiding a larger refactor.
      gasValues = normalizeGasFeeValues(gasValues);
      validateGasValues(gasValues);
    }

    log('Creating cancel transaction', transactionId, gasValues);

    const transactionMeta = this.getTransaction(transactionId);
    if (!transactionMeta) {
      return;
    }

    if (!this.sign) {
      throw new Error('No sign method defined.');
    }

    // gasPrice (legacy non EIP1559)
    const minGasPrice = getIncreasedPriceFromExisting(
      transactionMeta.txParams.gasPrice,
      CANCEL_RATE,
    );

    const gasPriceFromValues = isGasPriceValue(gasValues) && gasValues.gasPrice;

    const newGasPrice =
      (gasPriceFromValues &&
        validateMinimumIncrease(gasPriceFromValues, minGasPrice)) ||
      minGasPrice;

    // maxFeePerGas (EIP1559)
    const existingMaxFeePerGas = transactionMeta.txParams?.maxFeePerGas;
    const minMaxFeePerGas = getIncreasedPriceFromExisting(
      existingMaxFeePerGas,
      CANCEL_RATE,
    );
    const maxFeePerGasValues =
      isFeeMarketEIP1559Values(gasValues) && gasValues.maxFeePerGas;
    const newMaxFeePerGas =
      (maxFeePerGasValues &&
        validateMinimumIncrease(maxFeePerGasValues, minMaxFeePerGas)) ||
      (existingMaxFeePerGas && minMaxFeePerGas);

    // maxPriorityFeePerGas (EIP1559)
    const existingMaxPriorityFeePerGas =
      transactionMeta.txParams?.maxPriorityFeePerGas;
    const minMaxPriorityFeePerGas = getIncreasedPriceFromExisting(
      existingMaxPriorityFeePerGas,
      CANCEL_RATE,
    );
    const maxPriorityFeePerGasValues =
      isFeeMarketEIP1559Values(gasValues) && gasValues.maxPriorityFeePerGas;
    const newMaxPriorityFeePerGas =
      (maxPriorityFeePerGasValues &&
        validateMinimumIncrease(
          maxPriorityFeePerGasValues,
          minMaxPriorityFeePerGas,
        )) ||
      (existingMaxPriorityFeePerGas && minMaxPriorityFeePerGas);

    const newTxParams: TransactionParams =
      newMaxFeePerGas && newMaxPriorityFeePerGas
        ? {
            from: transactionMeta.txParams.from,
            gasLimit: transactionMeta.txParams.gas,
            maxFeePerGas: newMaxFeePerGas,
            maxPriorityFeePerGas: newMaxPriorityFeePerGas,
            type: TransactionEnvelopeType.feeMarket,
            nonce: transactionMeta.txParams.nonce,
            to: transactionMeta.txParams.from,
            value: '0x0',
          }
        : {
            from: transactionMeta.txParams.from,
            gasLimit: transactionMeta.txParams.gas,
            gasPrice: newGasPrice,
            nonce: transactionMeta.txParams.nonce,
            to: transactionMeta.txParams.from,
            value: '0x0',
          };

    const unsignedEthTx = this.prepareUnsignedEthTx(
      transactionMeta.chainId,
      newTxParams,
    );

    const signedTx = await this.sign(
      unsignedEthTx,
      transactionMeta.txParams.from,
    );

    const rawTx = bufferToHex(signedTx.serialize());

    const newFee = newTxParams.maxFeePerGas ?? newTxParams.gasPrice;

    const oldFee = newTxParams.maxFeePerGas
      ? transactionMeta.txParams.maxFeePerGas
      : transactionMeta.txParams.gasPrice;

    log('Submitting cancel transaction', {
      oldFee,
      newFee,
      txParams: newTxParams,
    });

    const ethQuery = this.#getEthQueryOrThrow({
      networkClientId: transactionMeta.networkClientId,
      chainId: transactionMeta.chainId,
    });

    const hash = await this.publishTransactionForRetry(
      ethQuery,
      rawTx,
      transactionMeta,
    );

    const cancelTransactionMeta = {
      actionId,
      chainId: transactionMeta.chainId,
      networkClientId: transactionMeta.networkClientId,
      estimatedBaseFee,
      hash,
      id: random(),
      originalGasEstimate: transactionMeta.txParams.gas,
      status: TransactionStatus.submitted as const,
      time: Date.now(),
      type: TransactionType.cancel as const,
      txParams: newTxParams,
    };

    this.addMetadata(cancelTransactionMeta);

    // stopTransaction has no approval request, so we assume the user has already approved the transaction
    this.messagingSystem.publish(`${controllerName}:transactionApproved`, {
      transactionMeta: cancelTransactionMeta,
      actionId,
    });
    this.messagingSystem.publish(`${controllerName}:transactionSubmitted`, {
      transactionMeta: cancelTransactionMeta,
      actionId,
    });

    this.messagingSystem.publish(
      `${controllerName}:transactionFinished`,
      cancelTransactionMeta,
    );
    this.#internalEvents.emit(
      `${transactionMeta.id}:finished`,
      cancelTransactionMeta,
    );
  }

  /**
   * Attempts to speed up a transaction increasing transaction gasPrice by ten percent.
   *
   * @param transactionId - The ID of the transaction to speed up.
   * @param gasValues - The gas values to use for the speed up transaction.
   * @param options - The options for the speed up transaction.
   * @param options.actionId - Unique ID to prevent duplicate requests
   * @param options.estimatedBaseFee - The estimated base fee of the transaction.
   */
  async speedUpTransaction(
    transactionId: string,
    gasValues?: GasPriceValue | FeeMarketEIP1559Values,
    {
      actionId,
      estimatedBaseFee,
    }: { actionId?: string; estimatedBaseFee?: string } = {},
  ) {
    // If transaction is found for same action id, do not create a new speed up transaction.
    if (this.getTransactionWithActionId(actionId)) {
      return;
    }

    if (gasValues) {
      // Not good practice to reassign a parameter but temporarily avoiding a larger refactor.
      gasValues = normalizeGasFeeValues(gasValues);
      validateGasValues(gasValues);
    }

    log('Creating speed up transaction', transactionId, gasValues);

    const transactionMeta = this.state.transactions.find(
      ({ id }) => id === transactionId,
    );
    /* istanbul ignore next */
    if (!transactionMeta) {
      return;
    }

    /* istanbul ignore next */
    if (!this.sign) {
      throw new Error('No sign method defined.');
    }

    // gasPrice (legacy non EIP1559)
    const minGasPrice = getIncreasedPriceFromExisting(
      transactionMeta.txParams.gasPrice,
      SPEED_UP_RATE,
    );

    const gasPriceFromValues = isGasPriceValue(gasValues) && gasValues.gasPrice;

    const newGasPrice =
      (gasPriceFromValues &&
        validateMinimumIncrease(gasPriceFromValues, minGasPrice)) ||
      minGasPrice;

    // maxFeePerGas (EIP1559)
    const existingMaxFeePerGas = transactionMeta.txParams?.maxFeePerGas;
    const minMaxFeePerGas = getIncreasedPriceFromExisting(
      existingMaxFeePerGas,
      SPEED_UP_RATE,
    );
    const maxFeePerGasValues =
      isFeeMarketEIP1559Values(gasValues) && gasValues.maxFeePerGas;
    const newMaxFeePerGas =
      (maxFeePerGasValues &&
        validateMinimumIncrease(maxFeePerGasValues, minMaxFeePerGas)) ||
      (existingMaxFeePerGas && minMaxFeePerGas);

    // maxPriorityFeePerGas (EIP1559)
    const existingMaxPriorityFeePerGas =
      transactionMeta.txParams?.maxPriorityFeePerGas;
    const minMaxPriorityFeePerGas = getIncreasedPriceFromExisting(
      existingMaxPriorityFeePerGas,
      SPEED_UP_RATE,
    );
    const maxPriorityFeePerGasValues =
      isFeeMarketEIP1559Values(gasValues) && gasValues.maxPriorityFeePerGas;
    const newMaxPriorityFeePerGas =
      (maxPriorityFeePerGasValues &&
        validateMinimumIncrease(
          maxPriorityFeePerGasValues,
          minMaxPriorityFeePerGas,
        )) ||
      (existingMaxPriorityFeePerGas && minMaxPriorityFeePerGas);

    const txParams: TransactionParams =
      newMaxFeePerGas && newMaxPriorityFeePerGas
        ? {
            ...transactionMeta.txParams,
            gasLimit: transactionMeta.txParams.gas,
            maxFeePerGas: newMaxFeePerGas,
            maxPriorityFeePerGas: newMaxPriorityFeePerGas,
            type: TransactionEnvelopeType.feeMarket,
          }
        : {
            ...transactionMeta.txParams,
            gasLimit: transactionMeta.txParams.gas,
            gasPrice: newGasPrice,
          };

    const unsignedEthTx = this.prepareUnsignedEthTx(
      transactionMeta.chainId,
      txParams,
    );

    const signedTx = await this.sign(
      unsignedEthTx,
      transactionMeta.txParams.from,
    );

    const transactionMetaWithRsv = await this.updateTransactionMetaRSV(
      transactionMeta,
      signedTx,
    );
    const rawTx = bufferToHex(signedTx.serialize());

    const newFee = txParams.maxFeePerGas ?? txParams.gasPrice;

    const oldFee = txParams.maxFeePerGas
      ? transactionMetaWithRsv.txParams.maxFeePerGas
      : transactionMetaWithRsv.txParams.gasPrice;

    log('Submitting speed up transaction', { oldFee, newFee, txParams });

    const ethQuery = this.#multichainTrackingHelper.getEthQuery({
      networkClientId: transactionMeta.networkClientId,
      chainId: transactionMeta.chainId,
    });

    if (!ethQuery) {
      throw providerErrors.disconnected();
    }

    const hash = await this.publishTransactionForRetry(
      ethQuery,
      rawTx,
      transactionMeta,
    );

    const baseTransactionMeta = {
      ...transactionMetaWithRsv,
      estimatedBaseFee,
      id: random(),
      time: Date.now(),
      hash,
      actionId,
      originalGasEstimate: transactionMeta.txParams.gas,
      type: TransactionType.retry as const,
      originalType: transactionMeta.type,
    };

    const newTransactionMeta =
      newMaxFeePerGas && newMaxPriorityFeePerGas
        ? {
            ...baseTransactionMeta,
            txParams: {
              ...transactionMeta.txParams,
              maxFeePerGas: newMaxFeePerGas,
              maxPriorityFeePerGas: newMaxPriorityFeePerGas,
            },
          }
        : {
            ...baseTransactionMeta,
            txParams: {
              ...transactionMeta.txParams,
              gasPrice: newGasPrice,
            },
          };

    this.addMetadata(newTransactionMeta);

    // speedUpTransaction has no approval request, so we assume the user has already approved the transaction
    this.messagingSystem.publish(`${controllerName}:transactionApproved`, {
      transactionMeta: newTransactionMeta,
      actionId,
    });

    this.messagingSystem.publish(`${controllerName}:transactionSubmitted`, {
      transactionMeta: newTransactionMeta,
      actionId,
    });

    this.messagingSystem.publish(
      `${controllerName}:speedupTransactionAdded`,
      newTransactionMeta,
    );
  }

  /**
   * Estimates required gas for a given transaction.
   *
   * @param transaction - The transaction to estimate gas for.
   * @param networkClientId - The network client id to use for the estimate.
   * @returns The gas and gas price.
   */
  async estimateGas(
    transaction: TransactionParams,
    networkClientId?: NetworkClientId,
  ) {
    const ethQuery = this.#getEthQueryOrThrow({
      networkClientId,
    });

    const { estimatedGas, simulationFails } = await estimateGas(
      transaction,
      ethQuery,
    );

    return { gas: estimatedGas, simulationFails };
  }

  /**
   * Estimates required gas for a given transaction and add additional gas buffer with the given multiplier.
   *
   * @param transaction - The transaction params to estimate gas for.
   * @param multiplier - The multiplier to use for the gas buffer.
   * @param networkClientId - The network client id to use for the estimate.
   */
  async estimateGasBuffered(
    transaction: TransactionParams,
    multiplier: number,
    networkClientId?: NetworkClientId,
  ) {
    const ethQuery = this.#getEthQueryOrThrow({
      networkClientId,
    });

    const { blockGasLimit, estimatedGas, simulationFails } = await estimateGas(
      transaction,
      ethQuery,
    );

    const gas = addGasBuffer(estimatedGas, blockGasLimit, multiplier);

    return {
      gas,
      simulationFails,
    };
  }

  /**
   * Updates an existing transaction in state.
   *
   * @param transactionMeta - The new transaction to store in state.
   * @param note - A note or update reason to include in the transaction history.
   */
  updateTransaction(transactionMeta: TransactionMeta, note: string) {
    this.#updateTransactionInternal(transactionMeta, {
      note,
      skipHistory: this.isHistoryDisabled,
    });
  }

  /**
   * Update the security alert response for a transaction.
   *
   * @param transactionId - ID of the transaction.
   * @param securityAlertResponse - The new security alert response for the transaction.
   */
  updateSecurityAlertResponse(
    transactionId: string,
    securityAlertResponse: SecurityAlertResponse,
  ) {
    if (!securityAlertResponse) {
      throw new Error(
        'updateSecurityAlertResponse: securityAlertResponse should not be null',
      );
    }
    const transactionMeta = this.getTransaction(transactionId);
    if (!transactionMeta) {
      throw new Error(
        `Cannot update security alert response as no transaction metadata found`,
      );
    }
    const updatedTransactionMeta = {
      ...transactionMeta,
      securityAlertResponse,
    };
    this.updateTransaction(
      updatedTransactionMeta,
      `${controllerName}:updatesecurityAlertResponse - securityAlertResponse updated`,
    );
  }

  /**
   * Removes all transactions from state, optionally based on the current network.
   *
   * @param ignoreNetwork - Determines whether to wipe all transactions, or just those on the
   * current network. If `true`, all transactions are wiped.
   * @param address - If specified, only transactions originating from this address will be
   * wiped on current network.
   */
  wipeTransactions(ignoreNetwork?: boolean, address?: string) {
    /* istanbul ignore next */
    if (ignoreNetwork && !address) {
      this.update((state) => {
        state.transactions = [];
      });
      return;
    }

    const currentChainId = this.#getChainIdOrThrow();

    const newTransactions = this.state.transactions.filter(
      ({ chainId, txParams }) => {
        const isMatchingNetwork = ignoreNetwork || chainId === currentChainId;

        if (!isMatchingNetwork) {
          return true;
        }

        const isMatchingAddress =
          !address || txParams.from?.toLowerCase() === address.toLowerCase();

        return !isMatchingAddress;
      },
    );

    this.update((state) => {
      state.transactions = this.trimTransactionsForState(newTransactions);
    });
  }

  /**
   * Adds external provided transaction to state as confirmed transaction.
   *
   * @param transactionMeta - TransactionMeta to add transactions.
   * @param transactionReceipt - TransactionReceipt of the external transaction.
   * @param baseFeePerGas - Base fee per gas of the external transaction.
   */
  async confirmExternalTransaction(
    transactionMeta: TransactionMeta,
    transactionReceipt: TransactionReceipt,
    baseFeePerGas: Hex,
  ) {
    // Run validation and add external transaction to state.
    const newTransactionMeta = this.addExternalTransaction(transactionMeta);

    try {
      const transactionId = newTransactionMeta.id;

      // Make sure status is confirmed and define gasUsed as in receipt.
      const updatedTransactionMeta = {
        ...newTransactionMeta,
        status: TransactionStatus.confirmed as const,
        txReceipt: transactionReceipt,
      };
      if (baseFeePerGas) {
        updatedTransactionMeta.baseFeePerGas = baseFeePerGas;
      }

      // Update same nonce local transactions as dropped and define replacedBy properties.
      this.markNonceDuplicatesDropped(transactionId);

      // Update external provided transaction with updated gas values and confirmed status.
      this.updateTransaction(
        updatedTransactionMeta,
        `${controllerName}:confirmExternalTransaction - Add external transaction`,
      );
      this.onTransactionStatusChange(updatedTransactionMeta);

      // Intentional given potential duration of process.
      // eslint-disable-next-line @typescript-eslint/no-floating-promises
      this.updatePostBalance(updatedTransactionMeta);

      this.messagingSystem.publish(
        `${controllerName}:transactionConfirmed`,
        updatedTransactionMeta,
      );
    } catch (error) {
      console.error('Failed to confirm external transaction', error);
    }
  }

  /**
   * Append new send flow history to a transaction.
   *
   * @param transactionID - The ID of the transaction to update.
   * @param currentSendFlowHistoryLength - The length of the current sendFlowHistory array.
   * @param sendFlowHistoryToAdd - The sendFlowHistory entries to add.
   * @returns The updated transactionMeta.
   */
  updateTransactionSendFlowHistory(
    transactionID: string,
    currentSendFlowHistoryLength: number,
    sendFlowHistoryToAdd: SendFlowHistoryEntry[],
  ): TransactionMeta {
    if (this.isSendFlowHistoryDisabled) {
      throw new Error(
        'Send flow history is disabled for the current transaction controller',
      );
    }

    const transactionMeta = this.getTransaction(transactionID);

    if (!transactionMeta) {
      throw new Error(
        `Cannot update send flow history as no transaction metadata found`,
      );
    }

    validateIfTransactionUnapproved(
      transactionMeta,
      'updateTransactionSendFlowHistory',
    );

    const sendFlowHistory = transactionMeta.sendFlowHistory ?? [];
    if (currentSendFlowHistoryLength === sendFlowHistory.length) {
      const updatedTransactionMeta = {
        ...transactionMeta,
        sendFlowHistory: [...sendFlowHistory, ...sendFlowHistoryToAdd],
      };
      this.updateTransaction(
        updatedTransactionMeta,
        `${controllerName}:updateTransactionSendFlowHistory - sendFlowHistory updated`,
      );
    }

    return this.getTransaction(transactionID) as TransactionMeta;
  }

  /**
   * Update the gas values of a transaction.
   *
   * @param transactionId - The ID of the transaction to update.
   * @param gasValues - Gas values to update.
   * @param gasValues.gas - Same as transaction.gasLimit.
   * @param gasValues.gasLimit - Maxmimum number of units of gas to use for this transaction.
   * @param gasValues.gasPrice - Price per gas for legacy transactions.
   * @param gasValues.maxPriorityFeePerGas - Maximum amount per gas to give to validator as incentive.
   * @param gasValues.maxFeePerGas - Maximum amount per gas to pay for the transaction, including the priority fee.
   * @param gasValues.estimateUsed - Which estimate level was used.
   * @param gasValues.estimateSuggested - Which estimate level that the API suggested.
   * @param gasValues.defaultGasEstimates - The default estimate for gas.
   * @param gasValues.originalGasEstimate - Original estimate for gas.
   * @param gasValues.userEditedGasLimit - The gas limit supplied by user.
   * @param gasValues.userFeeLevel - Estimate level user selected.
   * @returns The updated transactionMeta.
   */
  updateTransactionGasFees(
    transactionId: string,
    {
      defaultGasEstimates,
      estimateUsed,
      estimateSuggested,
      gas,
      gasLimit,
      gasPrice,
      maxPriorityFeePerGas,
      maxFeePerGas,
      originalGasEstimate,
      userEditedGasLimit,
      userFeeLevel,
    }: {
      defaultGasEstimates?: string;
      estimateUsed?: string;
      estimateSuggested?: string;
      gas?: string;
      gasLimit?: string;
      gasPrice?: string;
      maxPriorityFeePerGas?: string;
      maxFeePerGas?: string;
      originalGasEstimate?: string;
      userEditedGasLimit?: boolean;
      userFeeLevel?: string;
    },
  ): TransactionMeta {
    const transactionMeta = this.getTransaction(transactionId);

    if (!transactionMeta) {
      throw new Error(
        `Cannot update transaction as no transaction metadata found`,
      );
    }

    validateIfTransactionUnapproved(
      transactionMeta,
      'updateTransactionGasFees',
    );

    let transactionGasFees = {
      txParams: {
        gas,
        gasLimit,
        gasPrice,
        maxPriorityFeePerGas,
        maxFeePerGas,
      },
      defaultGasEstimates,
      estimateUsed,
      estimateSuggested,
      originalGasEstimate,
      userEditedGasLimit,
      userFeeLevel,
      // TODO: Replace `any` with type
      // eslint-disable-next-line @typescript-eslint/no-explicit-any
    } as any;

    // only update what is defined
    transactionGasFees.txParams = pickBy(transactionGasFees.txParams);
    transactionGasFees = pickBy(transactionGasFees);

    // merge updated gas values with existing transaction meta
    const updatedMeta = merge({}, transactionMeta, transactionGasFees);

    this.updateTransaction(
      updatedMeta,
      `${controllerName}:updateTransactionGasFees - gas values updated`,
    );

    return this.getTransaction(transactionId) as TransactionMeta;
  }

  /**
   * Update the previous gas values of a transaction.
   *
   * @param transactionId - The ID of the transaction to update.
   * @param previousGas - Previous gas values to update.
   * @param previousGas.gasLimit - Maxmimum number of units of gas to use for this transaction.
   * @param previousGas.maxFeePerGas - Maximum amount per gas to pay for the transaction, including the priority fee.
   * @param previousGas.maxPriorityFeePerGas - Maximum amount per gas to give to validator as incentive.
   * @returns The updated transactionMeta.
   */
  updatePreviousGasParams(
    transactionId: string,
    {
      gasLimit,
      maxFeePerGas,
      maxPriorityFeePerGas,
    }: {
      gasLimit?: string;
      maxFeePerGas?: string;
      maxPriorityFeePerGas?: string;
    },
  ): TransactionMeta {
    const transactionMeta = this.getTransaction(transactionId);

    if (!transactionMeta) {
      throw new Error(
        `Cannot update transaction as no transaction metadata found`,
      );
    }

    validateIfTransactionUnapproved(transactionMeta, 'updatePreviousGasParams');

    const transactionPreviousGas = {
      previousGas: {
        gasLimit,
        maxFeePerGas,
        maxPriorityFeePerGas,
      },
      // TODO: Replace `any` with type
      // eslint-disable-next-line @typescript-eslint/no-explicit-any
    } as any;

    // only update what is defined
    transactionPreviousGas.previousGas = pickBy(
      transactionPreviousGas.previousGas,
    );

    // merge updated previous gas values with existing transaction meta
    const updatedMeta = merge({}, transactionMeta, transactionPreviousGas);

    this.updateTransaction(
      updatedMeta,
      `${controllerName}:updatePreviousGasParams - Previous gas values updated`,
    );

    return this.getTransaction(transactionId) as TransactionMeta;
  }

  async getNonceLock(
    address: string,
    networkClientId?: NetworkClientId,
  ): Promise<NonceLock> {
    const nonceLock = await this.#multichainTrackingHelper.getNonceLock(
      address,
      networkClientId,
    );

    if (!nonceLock) {
      throw providerErrors.disconnected();
    }

    return nonceLock;
  }

  /**
   * Updates the editable parameters of a transaction.
   *
   * @param txId - The ID of the transaction to update.
   * @param params - The editable parameters to update.
   * @param params.data - Data to pass with the transaction.
   * @param params.gas - Maximum number of units of gas to use for the transaction.
   * @param params.gasPrice - Price per gas for legacy transactions.
   * @param params.from - Address to send the transaction from.
   * @param params.to - Address to send the transaction to.
   * @param params.value - Value associated with the transaction.
   * @returns The updated transaction metadata.
   */
  async updateEditableParams(
    txId: string,
    {
      data,
      gas,
      gasPrice,
      from,
      to,
      value,
    }: {
      data?: string;
      gas?: string;
      gasPrice?: string;
      from?: string;
      to?: string;
      value?: string;
    },
  ) {
    const transactionMeta = this.getTransaction(txId);
    if (!transactionMeta) {
      throw new Error(
        `Cannot update editable params as no transaction metadata found`,
      );
    }

    validateIfTransactionUnapproved(transactionMeta, 'updateEditableParams');

    const editableParams = {
      txParams: {
        data,
        from,
        to,
        value,
        gas,
        gasPrice,
      },
    } as Partial<TransactionMeta>;

    editableParams.txParams = pickBy(
      editableParams.txParams,
    ) as TransactionParams;

<<<<<<< HEAD
    const updatedTransaction = merge(transactionMeta, editableParams);

    const ethQuery = this.#getEthQueryOrThrow({
      networkClientId: transactionMeta.networkClientId,
      chainId: transactionMeta.chainId,
    });

=======
    const updatedTransaction = merge({}, transactionMeta, editableParams);
    const ethQuery = this.#multichainTrackingHelper.getEthQuery({
      networkClientId: transactionMeta.networkClientId,
      chainId: transactionMeta.chainId,
    });
>>>>>>> 001a6ff2
    const { type } = await determineTransactionType(
      updatedTransaction.txParams,
      ethQuery,
    );

    updatedTransaction.type = type;

    await updateTransactionLayer1GasFee({
      ethQuery,
      layer1GasFeeFlows: this.layer1GasFeeFlows,
      transactionMeta: updatedTransaction,
    });

    this.updateTransaction(
      updatedTransaction,
      `Update Editable Params for ${txId}`,
    );
    return this.getTransaction(txId);
  }

  /**
   * Signs and returns the raw transaction data for provided transaction params list.
   *
   * @param listOfTxParams - The list of transaction params to approve.
   * @param opts - Options bag.
   * @param opts.hasNonce - Whether the transactions already have a nonce.
   * @returns The raw transactions.
   */
  async approveTransactionsWithSameNonce(
    listOfTxParams: (TransactionParams & { chainId: Hex })[] = [],
    { hasNonce }: { hasNonce?: boolean } = {},
  ): Promise<string | string[]> {
    log('Approving transactions with same nonce', {
      transactions: listOfTxParams,
    });

    if (listOfTxParams.length === 0) {
      return '';
    }

    const initialTx = listOfTxParams[0];
    const common = this.getCommonConfiguration(initialTx.chainId);

    // We need to ensure we get the nonce using the the NonceTracker on the chain matching
    // the txParams. In this context we only have chainId available to us, but the
    // NonceTrackers are keyed by networkClientId. To workaround this, we attempt to find
    // a networkClientId that matches the chainId. As a fallback, the globally selected
    // network's NonceTracker will be used instead.
    let networkClientId: NetworkClientId | undefined;
    try {
      networkClientId = this.messagingSystem.call(
        `NetworkController:findNetworkClientIdByChainId`,
        initialTx.chainId,
      );
    } catch (err) {
      log('failed to find networkClientId from chainId', err);
    }

    const initialTxAsEthTx = TransactionFactory.fromTxData(initialTx, {
      common,
    });
    const initialTxAsSerializedHex = bufferToHex(initialTxAsEthTx.serialize());

    if (this.inProcessOfSigning.has(initialTxAsSerializedHex)) {
      return '';
    }

    this.inProcessOfSigning.add(initialTxAsSerializedHex);

    let rawTransactions, nonceLock;
    try {
      // TODO: we should add a check to verify that all transactions have the same from address
      const fromAddress = initialTx.from;
      const requiresNonce = hasNonce !== true;

      nonceLock = requiresNonce
        ? await this.getNonceLock(fromAddress, networkClientId)
        : undefined;

      const nonce = nonceLock
        ? add0x(nonceLock.nextNonce.toString(16))
        : initialTx.nonce;

      if (nonceLock) {
        log('Using nonce from nonce tracker', nonce, nonceLock.nonceDetails);
      }

      rawTransactions = await Promise.all(
        listOfTxParams.map((txParams) => {
          txParams.nonce = nonce;
          return this.signExternalTransaction(txParams.chainId, txParams);
        }),
      );
    } catch (err) {
      log('Error while signing transactions with same nonce', err);
      // Must set transaction to submitted/failed before releasing lock
      // continue with error chain
      throw err;
    } finally {
      nonceLock?.releaseLock();
      this.inProcessOfSigning.delete(initialTxAsSerializedHex);
    }
    return rawTransactions;
  }

  /**
   * Update a custodial transaction.
   *
   * @param transactionId - The ID of the transaction to update.
   * @param options - The custodial transaction options to update.
   * @param options.errorMessage - The error message to be assigned in case transaction status update to failed.
   * @param options.hash - The new hash value to be assigned.
   * @param options.status - The new status value to be assigned.
   */
  updateCustodialTransaction(
    transactionId: string,
    {
      errorMessage,
      hash,
      status,
    }: {
      errorMessage?: string;
      hash?: string;
      status?: TransactionStatus;
    },
  ) {
    const transactionMeta = this.getTransaction(transactionId);

    if (!transactionMeta) {
      throw new Error(
        `Cannot update custodial transaction as no transaction metadata found`,
      );
    }

    if (!transactionMeta.custodyId) {
      throw new Error('Transaction must be a custodian transaction');
    }

    if (
      status &&
      ![
        TransactionStatus.submitted,
        TransactionStatus.signed,
        TransactionStatus.failed,
      ].includes(status)
    ) {
      throw new Error(
        `Cannot update custodial transaction with status: ${status}`,
      );
    }

    const updatedTransactionMeta = merge(
      {},
      transactionMeta,
      pickBy({ hash, status }),
    );

    if (status === TransactionStatus.submitted) {
      updatedTransactionMeta.submittedTime = new Date().getTime();
    }

    if (status === TransactionStatus.failed) {
      updatedTransactionMeta.error = normalizeTxError(new Error(errorMessage));
    }

    this.updateTransaction(
      updatedTransactionMeta,
      `${controllerName}:updateCustodialTransaction - Custodial transaction updated`,
    );

    if (
      [TransactionStatus.submitted, TransactionStatus.failed].includes(
        status as TransactionStatus,
      )
    ) {
      this.messagingSystem.publish(
        `${controllerName}:transactionFinished`,
        updatedTransactionMeta,
      );
    }
  }

  /**
   * Creates approvals for all unapproved transactions persisted.
   */
  initApprovals() {
    const chainId = this.#getChainIdOrThrow();

    const unapprovedTxs = this.state.transactions.filter(
      (transaction) =>
        transaction.status === TransactionStatus.unapproved &&
        transaction.chainId === chainId &&
        !transaction.isUserOperation,
    );

    for (const txMeta of unapprovedTxs) {
      this.processApproval(txMeta, {
        shouldShowRequest: false,
      }).catch((error) => {
        if (error?.code === errorCodes.provider.userRejectedRequest) {
          return;
        }
        console.error('Error during persisted transaction approval', error);
      });
    }
  }

  /**
   * Sign and submit any previously approved transactions.
   */
  initApprovedTransactions() {
    const approvedTransactions = this.state.transactions.filter(
      (transaction) => transaction.status === TransactionStatus.approved,
    );

    if (!approvedTransactions.length) {
      return;
    }

    log('Processing previously approved transactions', {
      count: approvedTransactions.length,
    });

    for (const transactionMeta of approvedTransactions) {
      if (this.beforeApproveOnInit(transactionMeta)) {
        this.approveTransaction(transactionMeta.id).catch((error) => {
          /* istanbul ignore next */
          console.error('Error while submitting persisted transaction', error);
        });
      }
    }
  }

  /**
   * Search transaction metadata for matching entries.
   *
   * @param opts - Options bag.
   * @param opts.searchCriteria - An object containing values or functions for transaction properties to filter transactions with.
   * @param opts.initialList - The transactions to search. Defaults to the current state.
   * @param opts.filterToCurrentNetwork - Whether to filter the results to the current network. Defaults to true.
   * @param opts.limit - The maximum number of transactions to return. No limit by default.
   * @returns An array of transactions matching the provided options.
   */
  getTransactions({
    searchCriteria = {},
    initialList,
    filterToCurrentNetwork = true,
    limit,
  }: {
    // TODO: Replace `any` with type
    // eslint-disable-next-line @typescript-eslint/no-explicit-any
    searchCriteria?: any;
    initialList?: TransactionMeta[];
    filterToCurrentNetwork?: boolean;
    limit?: number;
  } = {}): TransactionMeta[] {
    const chainId = this.#getChainIdOrThrow();

    // searchCriteria is an object that might have values that aren't predicate
    // methods. When providing any other value type (string, number, etc), we
    // consider this shorthand for "check the value at key for strict equality
    // with the provided value". To conform this object to be only methods, we
    // mapValues (lodash) such that every value on the object is a method that
    // returns a boolean.
    const predicateMethods = mapValues(searchCriteria, (predicate) => {
      return typeof predicate === 'function'
        ? predicate
        : // TODO: Replace `any` with type
          // eslint-disable-next-line @typescript-eslint/no-explicit-any
          (v: any) => v === predicate;
    });

    const transactionsToFilter = initialList ?? this.state.transactions;

    // Combine sortBy and pickBy to transform our state object into an array of
    // matching transactions that are sorted by time.
    const filteredTransactions = sortBy(
      pickBy(transactionsToFilter, (transaction) => {
        if (filterToCurrentNetwork && transaction.chainId !== chainId) {
          return false;
        }
        // iterate over the predicateMethods keys to check if the transaction
        // matches the searchCriteria
        for (const [key, predicate] of Object.entries(predicateMethods)) {
          // We return false early as soon as we know that one of the specified
          // search criteria do not match the transaction. This prevents
          // needlessly checking all criteria when we already know the criteria
          // are not fully satisfied. We check both txParams and the base
          // object as predicate keys can be either.
          if (key in transaction.txParams) {
            // TODO: Replace `any` with type
            // eslint-disable-next-line @typescript-eslint/no-explicit-any
            if (predicate((transaction.txParams as any)[key]) === false) {
              return false;
            }
            // TODO: Replace `any` with type
            // eslint-disable-next-line @typescript-eslint/no-explicit-any
          } else if (predicate((transaction as any)[key]) === false) {
            return false;
          }
        }

        return true;
      }),
      'time',
    );
    if (limit !== undefined) {
      // We need to have all transactions of a given nonce in order to display
      // necessary details in the UI. We use the size of this set to determine
      // whether we have reached the limit provided, thus ensuring that all
      // transactions of nonces we include will be sent to the UI.
      const nonces = new Set();
      const txs = [];
      // By default, the transaction list we filter from is sorted by time ASC.
      // To ensure that filtered results prefers the newest transactions we
      // iterate from right to left, inserting transactions into front of a new
      // array. The original order is preserved, but we ensure that newest txs
      // are preferred.
      for (let i = filteredTransactions.length - 1; i > -1; i--) {
        const txMeta = filteredTransactions[i];
        const { nonce } = txMeta.txParams;
        if (!nonces.has(nonce)) {
          if (nonces.size < limit) {
            nonces.add(nonce);
          } else {
            continue;
          }
        }
        // Push transaction into the beginning of our array to ensure the
        // original order is preserved.
        txs.unshift(txMeta);
      }
      return txs;
    }
    return filteredTransactions;
  }

  private async signExternalTransaction(
    chainId: Hex,
    transactionParams: TransactionParams,
  ): Promise<string> {
    if (!this.sign) {
      throw new Error('No sign method defined.');
    }

    const normalizedTransactionParams =
      normalizeTransactionParams(transactionParams);
    const type = isEIP1559Transaction(normalizedTransactionParams)
      ? TransactionEnvelopeType.feeMarket
      : TransactionEnvelopeType.legacy;
    const updatedTransactionParams = {
      ...normalizedTransactionParams,
      type,
      gasLimit: normalizedTransactionParams.gas,
      chainId,
    };

    const { from } = updatedTransactionParams;
    const common = this.getCommonConfiguration(chainId);
    const unsignedTransaction = TransactionFactory.fromTxData(
      updatedTransactionParams,
      { common },
    );
    const signedTransaction = await this.sign(unsignedTransaction, from);

    const rawTransaction = bufferToHex(signedTransaction.serialize());
    return rawTransaction;
  }

  /**
   * Removes unapproved transactions from state.
   */
  clearUnapprovedTransactions() {
    const transactions = this.state.transactions.filter(
      ({ status }) => status !== TransactionStatus.unapproved,
    );
    this.update((state) => {
      state.transactions = this.trimTransactionsForState(transactions);
    });
  }

  /**
   * Stop the signing process for a specific transaction.
   * Throws an error causing the transaction status to be set to failed.
   * @param transactionId - The ID of the transaction to stop signing.
   */
  abortTransactionSigning(transactionId: string) {
    const transactionMeta = this.getTransaction(transactionId);

    if (!transactionMeta) {
      throw new Error(`Cannot abort signing as no transaction metadata found`);
    }

    const abortCallback = this.signAbortCallbacks.get(transactionId);

    if (!abortCallback) {
      throw new Error(
        `Cannot abort signing as transaction is not waiting for signing`,
      );
    }

    abortCallback();

    this.signAbortCallbacks.delete(transactionId);
  }

  private addMetadata(transactionMeta: TransactionMeta) {
    this.update((state) => {
      state.transactions = this.trimTransactionsForState([
        ...state.transactions,
        transactionMeta,
      ]);
    });
  }

  private async updateGasProperties(
    transactionMeta: TransactionMeta,
    ethQuery: EthQuery,
  ) {
    const isEIP1559Compatible =
      (await this.getEIP1559Compatibility(transactionMeta.networkClientId)) &&
      transactionMeta.txParams.type !== TransactionEnvelopeType.legacy;

    const { networkClientId, chainId } = transactionMeta;

    const networkType = networkClientId
      ? this.messagingSystem.call(
          `NetworkController:getNetworkClientById`,
          networkClientId,
        ).configuration.type === NetworkClientType.Custom
      : this.#getSelectedNetworkClientConfiguration()?.type;

    const isCustomNetwork = networkType === NetworkClientType.Custom;

    const ethQuery = this.#multichainTrackingHelper.getEthQuery({
      networkClientId,
      chainId,
    });

    await updateGas({
      ethQuery,
      chainId,
      isCustomNetwork,
      txMeta: transactionMeta,
    });

    await updateGasFees({
      eip1559: isEIP1559Compatible,
      ethQuery,
      gasFeeFlows: this.gasFeeFlows,
      getGasFeeEstimates: this.getGasFeeEstimates,
      getSavedGasFees: this.getSavedGasFees.bind(this),
      txMeta: transactionMeta,
    });

    await updateTransactionLayer1GasFee({
      ethQuery,
      layer1GasFeeFlows: this.layer1GasFeeFlows,
      transactionMeta,
    });
  }

  private async processApproval(
    transactionMeta: TransactionMeta,
    {
      isExisting = false,
      requireApproval,
      shouldShowRequest = true,
      actionId,
    }: {
      isExisting?: boolean;
      requireApproval?: boolean | undefined;
      shouldShowRequest?: boolean;
      actionId?: string;
    },
  ): Promise<string> {
    const transactionId = transactionMeta.id;
    let resultCallbacks: AcceptResultCallbacks | undefined;
    const { meta, isCompleted } = this.isTransactionCompleted(transactionId);
    const finishedPromise = isCompleted
      ? Promise.resolve(meta)
      : this.waitForTransactionFinished(transactionId);

    if (meta && !isExisting && !isCompleted) {
      try {
        if (requireApproval !== false) {
          const acceptResult = await this.requestApproval(transactionMeta, {
            shouldShowRequest,
          });
          resultCallbacks = acceptResult.resultCallbacks;

          const approvalValue = acceptResult.value as
            | {
                txMeta?: TransactionMeta;
              }
            | undefined;

          const updatedTransaction = approvalValue?.txMeta;

          if (updatedTransaction) {
            log('Updating transaction with approval data', {
              customNonce: updatedTransaction.customNonceValue,
              params: updatedTransaction.txParams,
            });

            this.updateTransaction(
              updatedTransaction,
              'TransactionController#processApproval - Updated with approval data',
            );
          }
        }

        const { isCompleted: isTxCompleted } =
          this.isTransactionCompleted(transactionId);

        if (!isTxCompleted) {
          const approvalResult = await this.approveTransaction(transactionId);
          if (
            approvalResult === ApprovalState.SkippedViaBeforePublishHook &&
            resultCallbacks
          ) {
            resultCallbacks.success();
          }
          const updatedTransactionMeta = this.getTransaction(
            transactionId,
          ) as TransactionMeta;
          this.messagingSystem.publish(
            `${controllerName}:transactionApproved`,
            {
              transactionMeta: updatedTransactionMeta,
              actionId,
            },
          );
        }
        // TODO: Replace `any` with type
        // eslint-disable-next-line @typescript-eslint/no-explicit-any
      } catch (error: any) {
        const { isCompleted: isTxCompleted } =
          this.isTransactionCompleted(transactionId);
        if (!isTxCompleted) {
          if (error?.code === errorCodes.provider.userRejectedRequest) {
            this.cancelTransaction(transactionId, actionId);

            throw providerErrors.userRejectedRequest(
              'MetaMask Tx Signature: User denied transaction signature.',
            );
          } else {
            this.failTransaction(meta, error, actionId);
          }
        }
      }
    }

    const finalMeta = await finishedPromise;

    switch (finalMeta?.status) {
      case TransactionStatus.failed:
        resultCallbacks?.error(finalMeta.error);
        throw rpcErrors.internal(finalMeta.error.message);

      case TransactionStatus.submitted:
        resultCallbacks?.success();
        return finalMeta.hash as string;

      default:
        const internalError = rpcErrors.internal(
          `MetaMask Tx Signature: Unknown problem: ${JSON.stringify(
            finalMeta || transactionId,
          )}`,
        );

        resultCallbacks?.error(internalError);
        throw internalError;
    }
  }

  /**
   * Approves a transaction and updates it's status in state. If this is not a
   * retry transaction, a nonce will be generated. The transaction is signed
   * using the sign configuration property, then published to the blockchain.
   * A `<tx.id>:finished` hub event is fired after success or failure.
   *
   * @param transactionId - The ID of the transaction to approve.
   */
  private async approveTransaction(transactionId: string) {
    const { transactions } = this.state;
    const releaseLock = await this.mutex.acquire();
    const index = transactions.findIndex(({ id }) => transactionId === id);
    const transactionMeta = transactions[index];
    const updatedTransactionMeta = cloneDeep(transactionMeta);

    const {
      txParams: { from },
      networkClientId,
    } = transactionMeta;

    let releaseNonceLock: (() => void) | undefined;

    try {
      if (!this.sign) {
        releaseLock();
        this.failTransaction(
          transactionMeta,
          new Error('No sign method defined.'),
        );
        return ApprovalState.NotApproved;
      } else if (!transactionMeta.chainId) {
        releaseLock();
        this.failTransaction(transactionMeta, new Error('No chainId defined.'));
        return ApprovalState.NotApproved;
      }

      if (this.inProcessOfSigning.has(transactionId)) {
        log('Skipping approval as signing in progress', transactionId);
        return ApprovalState.NotApproved;
      }

      const getNonceLock = (address: string) =>
        this.#multichainTrackingHelper.getNonceLock(address, networkClientId);

      const [nonce, releaseNonce] = await getNextNonce(
        transactionMeta,
        getNonceLock,
      );

      releaseNonceLock = releaseNonce;

      updatedTransactionMeta.status = TransactionStatus.approved;
      updatedTransactionMeta.txParams = {
        ...updatedTransactionMeta.txParams,
        nonce,
        chainId: transactionMeta.chainId,
      };

      const baseTxParams = {
        ...updatedTransactionMeta.txParams,
        gasLimit: updatedTransactionMeta.txParams.gas,
      };

      this.updateTransaction(
        updatedTransactionMeta,
        'TransactionController#approveTransaction - Transaction approved',
      );

      this.onTransactionStatusChange(updatedTransactionMeta);

      const isEIP1559 = isEIP1559Transaction(updatedTransactionMeta.txParams);

      const txParams: TransactionParams = isEIP1559
        ? {
            ...baseTxParams,
            estimatedBaseFee: updatedTransactionMeta.txParams.estimatedBaseFee,
            type: TransactionEnvelopeType.feeMarket,
          }
        : baseTxParams;

      const rawTx = await this.signTransaction(
        updatedTransactionMeta,
        txParams,
      );

      if (!this.beforePublish(updatedTransactionMeta)) {
        log('Skipping publishing transaction based on hook');
        this.messagingSystem.publish(
          `${controllerName}:transactionPublishingSkipped`,
          updatedTransactionMeta,
        );
        return ApprovalState.SkippedViaBeforePublishHook;
      }

      if (!rawTx) {
        return ApprovalState.NotApproved;
      }

      const ethQuery = this.#getEthQueryOrThrow({
        networkClientId: transactionMeta.networkClientId,
        chainId: transactionMeta.chainId,
      });

      if (transactionMeta.type === TransactionType.swap) {
        log('Determining pre-transaction balance');

        const preTxBalance = await query(ethQuery, 'getBalance', [from]);

        updatedTransactionMeta.preTxBalance = preTxBalance;

        log(
          'Updated pre-transaction balance',
          updatedTransactionMeta.preTxBalance,
        );
      }

      log('Publishing transaction', txParams);

      let { transactionHash: hash } = await this.publish(
        transactionMeta,
        rawTx,
      );

      if (hash === undefined) {
        hash = await this.publishTransaction(ethQuery, rawTx);
      }

      log('Publish successful', hash);

      updatedTransactionMeta.hash = hash;
      updatedTransactionMeta.status = TransactionStatus.submitted;
      updatedTransactionMeta.submittedTime = new Date().getTime();

      this.updateTransaction(
        updatedTransactionMeta,
        'TransactionController#approveTransaction - Transaction submitted',
      );

      this.messagingSystem.publish(`${controllerName}:transactionSubmitted`, {
        transactionMeta: updatedTransactionMeta,
      });

      this.messagingSystem.publish(
        `${controllerName}:transactionFinished`,
        updatedTransactionMeta,
      );
      this.#internalEvents.emit(
        `${updatedTransactionMeta.id}:finished`,
        updatedTransactionMeta,
      );

      this.onTransactionStatusChange(updatedTransactionMeta);
      return ApprovalState.Approved;
      // TODO: Replace `any` with type
      // eslint-disable-next-line @typescript-eslint/no-explicit-any
    } catch (error: any) {
      this.failTransaction(transactionMeta, error);
      return ApprovalState.NotApproved;
    } finally {
      this.inProcessOfSigning.delete(transactionId);
      // must set transaction to submitted/failed before releasing lock
      releaseNonceLock?.();
      releaseLock();
    }
  }

  private async publishTransaction(
    ethQuery: EthQuery,
    rawTransaction: string,
  ): Promise<string> {
    return await query(ethQuery, 'sendRawTransaction', [rawTransaction]);
  }

  /**
   * Cancels a transaction based on its ID by setting its status to "rejected"
   * and emitting a `<tx.id>:finished` hub event.
   *
   * @param transactionId - The ID of the transaction to cancel.
   * @param actionId - The actionId passed from UI
   */
  private cancelTransaction(transactionId: string, actionId?: string) {
    const transactionMeta = this.state.transactions.find(
      ({ id }) => id === transactionId,
    );
    if (!transactionMeta) {
      return;
    }
    this.update((state) => {
      const transactions = state.transactions.filter(
        ({ id }) => id !== transactionId,
      );
      state.transactions = this.trimTransactionsForState(transactions);
    });
    const updatedTransactionMeta = {
      ...transactionMeta,
      status: TransactionStatus.rejected as const,
    };
    this.messagingSystem.publish(
      `${controllerName}:transactionFinished`,
      updatedTransactionMeta,
    );
    this.#internalEvents.emit(
      `${transactionMeta.id}:finished`,
      updatedTransactionMeta,
    );
    this.messagingSystem.publish(`${controllerName}:transactionRejected`, {
      transactionMeta: updatedTransactionMeta,
      actionId,
    });
    this.onTransactionStatusChange(updatedTransactionMeta);
  }

  /**
   * Trim the amount of transactions that are set on the state. Checks
   * if the length of the tx history is longer then desired persistence
   * limit and then if it is removes the oldest confirmed or rejected tx.
   * Pending or unapproved transactions will not be removed by this
   * operation. For safety of presenting a fully functional transaction UI
   * representation, this function will not break apart transactions with the
   * same nonce, created on the same day, per network. Not accounting for
   * transactions of the same nonce, same day and network combo can result in
   * confusing or broken experiences in the UI.
   *
   * @param transactions - The transactions to be applied to the state.
   * @returns The trimmed list of transactions.
   */
  private trimTransactionsForState(
    transactions: TransactionMeta[],
  ): TransactionMeta[] {
    const nonceNetworkSet = new Set();

    const txsToKeep = [...transactions]
      .sort((a, b) => (a.time > b.time ? -1 : 1)) // Descending time order
      .filter((tx) => {
        const { chainId, status, txParams, time } = tx;

        if (txParams) {
          const key = `${String(txParams.nonce)}-${convertHexToDecimal(
            chainId,
          )}-${new Date(time).toDateString()}`;

          if (nonceNetworkSet.has(key)) {
            return true;
          } else if (
            nonceNetworkSet.size < this.#transactionHistoryLimit ||
            !this.isFinalState(status)
          ) {
            nonceNetworkSet.add(key);
            return true;
          }
        }

        return false;
      });

    txsToKeep.reverse(); // Ascending time order
    return txsToKeep;
  }

  /**
   * Determines if the transaction is in a final state.
   *
   * @param status - The transaction status.
   * @returns Whether the transaction is in a final state.
   */
  private isFinalState(status: TransactionStatus): boolean {
    return (
      status === TransactionStatus.rejected ||
      status === TransactionStatus.confirmed ||
      status === TransactionStatus.failed
    );
  }

  /**
   * Whether the transaction has at least completed all local processing.
   *
   * @param status - The transaction status.
   * @returns Whether the transaction is in a final state.
   */
  private isLocalFinalState(status: TransactionStatus): boolean {
    return [
      TransactionStatus.confirmed,
      TransactionStatus.failed,
      TransactionStatus.rejected,
      TransactionStatus.submitted,
    ].includes(status);
  }

  private async requestApproval(
    txMeta: TransactionMeta,
    { shouldShowRequest }: { shouldShowRequest: boolean },
  ): Promise<AddResult> {
    const id = this.getApprovalId(txMeta);
    const { origin } = txMeta;
    const type = ApprovalType.Transaction;
    const requestData = { txId: txMeta.id };

    return (await this.messagingSystem.call(
      'ApprovalController:addRequest',
      {
        id,
        origin: origin || ORIGIN_METAMASK,
        type,
        requestData,
        expectsResult: true,
      },
      shouldShowRequest,
    )) as Promise<AddResult>;
  }

  private getTransaction(transactionId: string): TransactionMeta | undefined {
    const { transactions } = this.state;
    return transactions.find(({ id }) => id === transactionId);
  }

  private getApprovalId(txMeta: TransactionMeta) {
    return String(txMeta.id);
  }

  private isTransactionCompleted(transactionId: string): {
    meta?: TransactionMeta;
    isCompleted: boolean;
  } {
    const transaction = this.getTransaction(transactionId);

    if (!transaction) {
      return { meta: undefined, isCompleted: false };
    }

    const isCompleted = this.isLocalFinalState(transaction.status);

    return { meta: transaction, isCompleted };
  }

  private getChainId(networkClientId?: NetworkClientId): Hex | undefined {
    if (networkClientId) {
      return this.messagingSystem.call(
        `NetworkController:getNetworkClientById`,
        networkClientId,
      ).configuration.chainId;
    }

    return this.#getSelectedNetworkClientConfiguration()?.chainId;
  }

  private prepareUnsignedEthTx(
    chainId: Hex,
    txParams: TransactionParams,
  ): TypedTransaction {
    return TransactionFactory.fromTxData(txParams, {
      freeze: false,
      common: this.getCommonConfiguration(chainId),
    });
  }

  /**
   * `@ethereumjs/tx` uses `@ethereumjs/common` as a configuration tool for
   * specifying which chain, network, hardfork and EIPs to support for
   * a transaction. By referencing this configuration, and analyzing the fields
   * specified in txParams, @ethereumjs/tx is able to determine which EIP-2718
   * transaction type to use.
   *
   * @param chainId - The chainId to use for the configuration.
   * @returns common configuration object
   */
  private getCommonConfiguration(chainId: Hex): Common {
    const customChainParams: Partial<ChainConfig> = {
      chainId: parseInt(chainId, 16),
      defaultHardfork: HARDFORK,
    };

    return Common.custom(customChainParams);
  }

  private onIncomingTransactions({
    added,
    updated,
  }: {
    added: TransactionMeta[];
    updated: TransactionMeta[];
  }) {
    this.update((state) => {
      const { transactions: currentTransactions } = state;
      const updatedTransactions = [
        ...added,
        ...currentTransactions.map((originalTransaction) => {
          const updatedTransaction = updated.find(
            ({ hash }) => hash === originalTransaction.hash,
          );

          return updatedTransaction ?? originalTransaction;
        }),
      ];

      state.transactions = this.trimTransactionsForState(updatedTransactions);
    });
  }

  private onUpdatedLastFetchedBlockNumbers({
    lastFetchedBlockNumbers,
    blockNumber,
  }: {
    lastFetchedBlockNumbers: {
      [key: string]: number;
    };
    blockNumber: number;
  }) {
    this.update((state) => {
      state.lastFetchedBlockNumbers = lastFetchedBlockNumbers;
    });
    this.messagingSystem.publish(
      `${controllerName}:incomingTransactionBlockReceived`,
      blockNumber,
    );
  }

  private generateDappSuggestedGasFees(
    txParams: TransactionParams,
    origin?: string,
  ): DappSuggestedGasFees | undefined {
    if (!origin || origin === ORIGIN_METAMASK) {
      return undefined;
    }

    const { gasPrice, maxFeePerGas, maxPriorityFeePerGas, gas } = txParams;

    if (
      gasPrice === undefined &&
      maxFeePerGas === undefined &&
      maxPriorityFeePerGas === undefined &&
      gas === undefined
    ) {
      return undefined;
    }

    const dappSuggestedGasFees: DappSuggestedGasFees = {};

    if (gasPrice !== undefined) {
      dappSuggestedGasFees.gasPrice = gasPrice;
    } else if (
      maxFeePerGas !== undefined ||
      maxPriorityFeePerGas !== undefined
    ) {
      dappSuggestedGasFees.maxFeePerGas = maxFeePerGas;
      dappSuggestedGasFees.maxPriorityFeePerGas = maxPriorityFeePerGas;
    }

    if (gas !== undefined) {
      dappSuggestedGasFees.gas = gas;
    }

    return dappSuggestedGasFees;
  }

  /**
   * Validates and adds external provided transaction to state.
   *
   * @param transactionMeta - Nominated external transaction to be added to state.
   * @returns The new transaction.
   */
  private addExternalTransaction(transactionMeta: TransactionMeta) {
    const { chainId } = transactionMeta;
    const { transactions } = this.state;
    const fromAddress = transactionMeta?.txParams?.from;
    const sameFromAndNetworkTransactions = transactions.filter(
      (transaction) =>
        transaction.txParams.from === fromAddress &&
        transaction.chainId === chainId,
    );
    const confirmedTxs = sameFromAndNetworkTransactions.filter(
      (transaction) => transaction.status === TransactionStatus.confirmed,
    );
    const pendingTxs = sameFromAndNetworkTransactions.filter(
      (transaction) => transaction.status === TransactionStatus.submitted,
    );

    validateConfirmedExternalTransaction(
      transactionMeta,
      confirmedTxs,
      pendingTxs,
    );

    // Make sure provided external transaction has non empty history array
    const newTransactionMeta =
      (transactionMeta.history ?? []).length === 0 && !this.isHistoryDisabled
        ? addInitialHistorySnapshot(transactionMeta)
        : transactionMeta;

    this.update((state) => {
      state.transactions = this.trimTransactionsForState([
        ...state.transactions,
        newTransactionMeta,
      ]);
    });

    return newTransactionMeta;
  }

  /**
   * Sets other txMeta statuses to dropped if the txMeta that has been confirmed has other transactions
   * in the transactions have the same nonce.
   *
   * @param transactionId - Used to identify original transaction.
   */
  private markNonceDuplicatesDropped(transactionId: string) {
    const transactionMeta = this.getTransaction(transactionId);
    if (!transactionMeta) {
      return;
    }
    const nonce = transactionMeta.txParams?.nonce;
    const from = transactionMeta.txParams?.from;
    const { chainId } = transactionMeta;

    const sameNonceTransactions = this.state.transactions.filter(
      (transaction) =>
        transaction.id !== transactionId &&
        transaction.txParams.from === from &&
        transaction.txParams.nonce === nonce &&
        transaction.chainId === chainId &&
        transaction.type !== TransactionType.incoming,
    );
    const sameNonceTransactionIds = sameNonceTransactions.map(
      (transaction) => transaction.id,
    );

    if (sameNonceTransactions.length === 0) {
      return;
    }

    this.update((state) => {
      for (const transaction of state.transactions) {
        if (sameNonceTransactionIds.includes(transaction.id)) {
          transaction.replacedBy = transactionMeta?.hash;
          transaction.replacedById = transactionMeta?.id;
        }
      }
    });

    for (const transaction of this.state.transactions) {
      if (
        sameNonceTransactionIds.includes(transaction.id) &&
        transaction.status !== TransactionStatus.failed
      ) {
        this.setTransactionStatusDropped(transaction);
      }
    }
  }

  /**
   * Method to set transaction status to dropped.
   *
   * @param transactionMeta - TransactionMeta of transaction to be marked as dropped.
   */
  private setTransactionStatusDropped(transactionMeta: TransactionMeta) {
    const updatedTransactionMeta = {
      ...transactionMeta,
      status: TransactionStatus.dropped as const,
    };
    this.messagingSystem.publish(`${controllerName}:transactionDropped`, {
      transactionMeta: updatedTransactionMeta,
    });
    this.updateTransaction(
      updatedTransactionMeta,
      'TransactionController#setTransactionStatusDropped - Transaction dropped',
    );
    this.onTransactionStatusChange(updatedTransactionMeta);
  }

  /**
   * Get transaction with provided actionId.
   *
   * @param actionId - Unique ID to prevent duplicate requests
   * @returns the filtered transaction
   */
  private getTransactionWithActionId(actionId?: string) {
    return this.state.transactions.find(
      (transaction) => actionId && transaction.actionId === actionId,
    );
  }

  private async waitForTransactionFinished(
    transactionId: string,
  ): Promise<TransactionMeta> {
    return new Promise((resolve) => {
      this.#internalEvents.once(`${transactionId}:finished`, (txMeta) => {
        resolve(txMeta);
      });
    });
  }

  /**
   * Updates the r, s, and v properties of a TransactionMeta object
   * with values from a signed transaction.
   *
   * @param transactionMeta - The TransactionMeta object to update.
   * @param signedTx - The encompassing type for all transaction types containing r, s, and v values.
   */
  private async updateTransactionMetaRSV(
    transactionMeta: TransactionMeta,
    signedTx: TypedTransaction,
  ): Promise<TransactionMeta> {
    const transactionMetaWithRsv = cloneDeep(transactionMeta);

    for (const key of ['r', 's', 'v'] as const) {
      const value = signedTx[key];

      if (value === undefined || value === null) {
        continue;
      }

      transactionMetaWithRsv[key] = add0x(value.toString(16));
    }

    return transactionMetaWithRsv;
  }

  private async getEIP1559Compatibility(networkClientId?: NetworkClientId) {
    const currentNetworkIsEIP1559Compatible =
      await this.getCurrentNetworkEIP1559Compatibility(networkClientId);

    const currentAccountIsEIP1559Compatible =
      await this.getCurrentAccountEIP1559Compatibility();

    return (
      currentNetworkIsEIP1559Compatible && currentAccountIsEIP1559Compatible
    );
  }

  private async signTransaction(
    transactionMeta: TransactionMeta,
    txParams: TransactionParams,
  ): Promise<string | undefined> {
    log('Signing transaction', txParams);

    const unsignedEthTx = this.prepareUnsignedEthTx(
      transactionMeta.chainId,
      txParams,
    );

    this.inProcessOfSigning.add(transactionMeta.id);

    const signedTx = await new Promise<TypedTransaction>((resolve, reject) => {
      this.sign?.(
        unsignedEthTx,
        txParams.from,
        ...this.getAdditionalSignArguments(transactionMeta),
      ).then(resolve, reject);

      this.signAbortCallbacks.set(transactionMeta.id, () =>
        reject(new Error('Signing aborted by user')),
      );
    });

    this.signAbortCallbacks.delete(transactionMeta.id);

    if (!signedTx) {
      log('Skipping signed status as no signed transaction');
      return undefined;
    }

    if (!this.afterSign(transactionMeta, signedTx)) {
      this.updateTransaction(
        transactionMeta,
        'TransactionController#signTransaction - Update after sign',
      );

      log('Skipping signed status based on hook');

      return undefined;
    }

    const transactionMetaWithRsv = {
      ...(await this.updateTransactionMetaRSV(transactionMeta, signedTx)),
      status: TransactionStatus.signed as const,
    };

    this.updateTransaction(
      transactionMetaWithRsv,
      'TransactionController#approveTransaction - Transaction signed',
    );

    this.onTransactionStatusChange(transactionMetaWithRsv);

    const rawTx = bufferToHex(signedTx.serialize());

    const transactionMetaWithRawTx = merge({}, transactionMetaWithRsv, {
      rawTx,
    });

    this.updateTransaction(
      transactionMetaWithRawTx,
      'TransactionController#approveTransaction - RawTransaction added',
    );

    return rawTx;
  }

  private onTransactionStatusChange(transactionMeta: TransactionMeta) {
    this.messagingSystem.publish(`${controllerName}:transactionStatusUpdated`, {
      transactionMeta,
    });
  }

  private getNonceTrackerTransactions(
    status: TransactionStatus,
    address: string,
    chainId: string,
  ) {
    return getAndFormatTransactionsForNonceTracker(
      chainId,
      address,
      status,
      this.state.transactions,
    );
  }

  private onConfirmedTransaction(transactionMeta: TransactionMeta) {
    log('Processing confirmed transaction', transactionMeta.id);

    this.markNonceDuplicatesDropped(transactionMeta.id);

    this.messagingSystem.publish(
      `${controllerName}:transactionConfirmed`,
      transactionMeta,
    );

    this.onTransactionStatusChange(transactionMeta);

    // Intentional given potential duration of process.
    // eslint-disable-next-line @typescript-eslint/no-floating-promises
    this.updatePostBalance(transactionMeta);
  }

  private async updatePostBalance(transactionMeta: TransactionMeta) {
    try {
      if (transactionMeta.type !== TransactionType.swap) {
        return;
      }

      const ethQuery = this.#getEthQueryOrThrow({
        networkClientId: transactionMeta.networkClientId,
        chainId: transactionMeta.chainId,
      });

      const { updatedTransactionMeta, approvalTransactionMeta } =
        await updatePostTransactionBalance(transactionMeta, {
          ethQuery,
          getTransaction: this.getTransaction.bind(this),
          updateTransaction: this.updateTransaction.bind(this),
        });

      this.messagingSystem.publish(
        `${controllerName}:postTransactionBalanceUpdated`,
        {
          transactionMeta: updatedTransactionMeta,
          approvalTransactionMeta,
        },
      );
    } catch (error) {
      /* istanbul ignore next */
      log('Error while updating post transaction balance', error);
    }
  }

  #createNonceTracker({
    provider,
    blockTracker,
    chainId,
  }: {
    provider: Provider;
    blockTracker: BlockTracker;
    chainId: Hex;
  }): NonceTracker {
    return new NonceTracker({
      // TODO: Replace `any` with type
      // eslint-disable-next-line @typescript-eslint/no-explicit-any
      provider: provider as any,
      blockTracker,
      getPendingTransactions: this.#getNonceTrackerPendingTransactions.bind(
        this,
        chainId,
      ),
      getConfirmedTransactions: this.getNonceTrackerTransactions.bind(
        this,
        TransactionStatus.confirmed,
        chainId,
      ),
    });
  }

  #createIncomingTransactionHelper({
    getNetworkClient,
    etherscanRemoteTransactionSource,
  }: {
    getNetworkClient: () =>
      | AutoManagedNetworkClient<NetworkClientConfiguration>
      | undefined;
    etherscanRemoteTransactionSource: EtherscanRemoteTransactionSource;
  }): IncomingTransactionHelper {
    const incomingTransactionHelper = new IncomingTransactionHelper({
      getCurrentAccount: this.getSelectedAddress,
      getLastFetchedBlockNumbers: () => this.state.lastFetchedBlockNumbers,
      getNetworkClient,
      isEnabled: this.#incomingTransactionOptions.isEnabled,
      queryEntireHistory: this.#incomingTransactionOptions.queryEntireHistory,
      remoteTransactionSource: etherscanRemoteTransactionSource,
      transactionLimit: this.#transactionHistoryLimit,
      updateTransactions: this.#incomingTransactionOptions.updateTransactions,
    });

    this.#addIncomingTransactionHelperListeners(incomingTransactionHelper);

    return incomingTransactionHelper;
  }

  #createPendingTransactionTracker({
    getNetworkClient,
  }: {
    getNetworkClient: () =>
      | AutoManagedNetworkClient<NetworkClientConfiguration>
      | undefined;
  }): PendingTransactionTracker {
    const pendingTransactionTracker = new PendingTransactionTracker({
<<<<<<< HEAD
      approveTransaction: this.approveTransaction.bind(this),
      getNetworkClient,
=======
      approveTransaction: async (transactionId: string) => {
        await this.approveTransaction(transactionId);
      },
      blockTracker,
      getChainId,
      getEthQuery: () => ethQuery,
>>>>>>> 001a6ff2
      getTransactions: () => this.state.transactions,
      isResubmitEnabled: this.#pendingTransactionOptions.isResubmitEnabled,
      getGlobalLock: (chainId: Hex) =>
        this.#multichainTrackingHelper.acquireNonceLockForChainIdKey({
          chainId,
        }),
      publishTransaction: this.publishTransaction.bind(this),
      hooks: {
        beforeCheckPendingTransaction:
          this.beforeCheckPendingTransaction.bind(this),
        beforePublish: this.beforePublish.bind(this),
      },
    });

    this.#addPendingTransactionTrackerListeners(pendingTransactionTracker);

    return pendingTransactionTracker;
  }

  #checkForPendingTransactionAndStartPolling = () => {
    // PendingTransactionTracker reads state through its getTransactions hook
    this.pendingTransactionTracker.startIfPendingTransactions();
    this.#multichainTrackingHelper.checkForPendingTransactionAndStartPolling();
  };

  #stopAllTracking() {
    this.pendingTransactionTracker.stop();
    this.#removePendingTransactionTrackerListeners(
      this.pendingTransactionTracker,
    );
    this.incomingTransactionHelper.stop();
    this.#removeIncomingTransactionHelperListeners(
      this.incomingTransactionHelper,
    );

    this.#multichainTrackingHelper.stopAllTracking();
  }

  #removeIncomingTransactionHelperListeners(
    incomingTransactionHelper: IncomingTransactionHelper,
  ) {
    incomingTransactionHelper.hub.removeAllListeners('transactions');
    incomingTransactionHelper.hub.removeAllListeners(
      'updatedLastFetchedBlockNumbers',
    );
  }

  #addIncomingTransactionHelperListeners(
    incomingTransactionHelper: IncomingTransactionHelper,
  ) {
    incomingTransactionHelper.hub.on(
      'transactions',
      this.onIncomingTransactions.bind(this),
    );
    incomingTransactionHelper.hub.on(
      'updatedLastFetchedBlockNumbers',
      this.onUpdatedLastFetchedBlockNumbers.bind(this),
    );
  }

  #removePendingTransactionTrackerListeners(
    pendingTransactionTracker: PendingTransactionTracker,
  ) {
    pendingTransactionTracker.hub.removeAllListeners('transaction-confirmed');
    pendingTransactionTracker.hub.removeAllListeners('transaction-dropped');
    pendingTransactionTracker.hub.removeAllListeners('transaction-failed');
    pendingTransactionTracker.hub.removeAllListeners('transaction-updated');
  }

  #addPendingTransactionTrackerListeners(
    pendingTransactionTracker: PendingTransactionTracker,
  ) {
    pendingTransactionTracker.hub.on(
      'transaction-confirmed',
      this.onConfirmedTransaction.bind(this),
    );

    pendingTransactionTracker.hub.on(
      'transaction-dropped',
      this.setTransactionStatusDropped.bind(this),
    );

    pendingTransactionTracker.hub.on(
      'transaction-failed',
      this.failTransaction.bind(this),
    );

    pendingTransactionTracker.hub.on(
      'transaction-updated',
      this.updateTransaction.bind(this),
    );
  }

  #getNonceTrackerPendingTransactions(chainId: string, address: string) {
    const standardPendingTransactions = this.getNonceTrackerTransactions(
      TransactionStatus.submitted,
      address,
      chainId,
    );

    const externalPendingTransactions = this.getExternalPendingTransactions(
      address,
      chainId,
    );

    return [...standardPendingTransactions, ...externalPendingTransactions];
  }

  private async publishTransactionForRetry(
    ethQuery: EthQuery,
    rawTx: string,
    transactionMeta: TransactionMeta,
  ): Promise<string> {
    try {
      const hash = await this.publishTransaction(ethQuery, rawTx);
      return hash;
    } catch (error: unknown) {
      if (this.isTransactionAlreadyConfirmedError(error as Error)) {
        await this.pendingTransactionTracker.forceCheckTransaction(
          transactionMeta,
        );
        throw new Error('Previous transaction is already confirmed');
      }
      throw error;
    }
  }

  /**
   * Ensures that error is a nonce issue
   *
   * @param error - The error to check
   * @returns Whether or not the error is a nonce issue
   */
  // TODO: Replace `any` with type
  // Some networks are returning original error in the data field
  // eslint-disable-next-line @typescript-eslint/no-explicit-any
  private isTransactionAlreadyConfirmedError(error: any): boolean {
    return (
      error?.message?.includes('nonce too low') ||
      error?.data?.message?.includes('nonce too low')
    );
  }

  #getGasFeeFlows(): GasFeeFlow[] {
    return [new LineaGasFeeFlow(), new DefaultGasFeeFlow()];
  }

  #getLayer1GasFeeFlows(): Layer1GasFeeFlow[] {
    return [];
  }

  #updateTransactionInternal(
    transactionMeta: TransactionMeta,
    { note, skipHistory }: { note?: string; skipHistory?: boolean },
  ) {
    const normalizedTransaction = {
      ...transactionMeta,
      txParams: normalizeTransactionParams(transactionMeta.txParams),
    };

    validateTxParams(normalizedTransaction.txParams);

    const transactionWithUpdatedHistory =
      skipHistory === true
        ? normalizedTransaction
        : updateTransactionHistory(
            normalizedTransaction,
            note ?? 'Transaction updated',
          );

    this.update((state) => {
      const index = state.transactions.findIndex(
        ({ id }) => transactionMeta.id === id,
      );
      state.transactions[index] = transactionWithUpdatedHistory;
    });
  }

  async #simulateTransaction(transactionMeta: TransactionMeta) {
    if (!this.#isSimulationEnabled()) {
      log('Skipping simulation as disabled');
      return;
    }

    const { chainId, txParams } = transactionMeta;
    const { from, to, value, data } = txParams;

    transactionMeta.simulationData = await getSimulationData({
      chainId,
      from: from as Hex,
      to: to as Hex,
      value: value as Hex,
      data: data as Hex,
    });

    log('Retrieved simulation data', transactionMeta.simulationData);
  }

  #getEthQueryOrThrow({
    networkClientId,
    chainId,
  }: {
    networkClientId?: NetworkClientId;
    chainId?: Hex;
  }): EthQuery {
    const ethQuery = this.#multichainTrackingHelper.getEthQuery({
      networkClientId,
      chainId,
    });

    if (!ethQuery) {
      throw providerErrors.disconnected();
    }

    return ethQuery;
  }

  #getChainIdOrThrow(networkClientId?: NetworkClientId): Hex {
    const chainId = this.getChainId(networkClientId);

    if (!chainId) {
      throw providerErrors.disconnected();
    }

    return chainId;
  }

  #getSelectedNetworkClientConfiguration():
    | NetworkClientConfiguration
    | undefined {
    return this.#multichainTrackingHelper.getSelectedNetworkClient()
      ?.configuration;
  }
}<|MERGE_RESOLUTION|>--- conflicted
+++ resolved
@@ -267,7 +267,6 @@
  * @property hooks.publish - Alternate logic to publish a transaction.
  */
 export type TransactionControllerOptions = {
-  blockTracker: BlockTracker;
   disableHistory: boolean;
   disableSendFlowHistory: boolean;
   disableSwaps: boolean;
@@ -278,13 +277,10 @@
     chainId?: string,
   ) => NonceTrackerTransaction[];
   getGasFeeEstimates?: () => Promise<GasFeeState>;
-<<<<<<< HEAD
   getGlobalProviderAndBlockTracker: () =>
     | { provider: Provider; blockTracker: BlockTracker }
     | undefined;
-=======
   getNetworkClientRegistry: NetworkController['getNetworkClientRegistry'];
->>>>>>> 001a6ff2
   getNetworkState: () => NetworkState;
   getPermittedAccounts: (origin?: string) => Promise<string[]>;
   getSavedGasFees?: (chainId: Hex) => SavedGasFees | undefined;
@@ -295,7 +291,6 @@
   messenger: TransactionControllerMessenger;
   onNetworkStateChange: (listener: (state: NetworkState) => void) => void;
   pendingTransactions?: PendingTransactionOptions;
-  provider: Provider;
   securityProviderRequest?: SecurityProviderRequest;
   sign?: (
     transaction: TypedTransaction,
@@ -571,13 +566,6 @@
 
   private readonly inProcessOfSigning: Set<string> = new Set();
 
-<<<<<<< HEAD
-=======
-  private readonly nonceTracker: NonceTracker;
-
-  private readonly registry: MethodRegistry;
-
->>>>>>> 001a6ff2
   private readonly mutex = new Mutex();
 
   private readonly gasFeeFlows: GasFeeFlow[];
@@ -673,7 +661,6 @@
   }
 
   private async registryLookup(fourBytePrefix: string): Promise<MethodData> {
-<<<<<<< HEAD
     const selectedNetworkClient =
       this.#multichainTrackingHelper.getSelectedNetworkClient();
 
@@ -686,19 +673,14 @@
     // @ts-expect-error the type in eth-method-registry is inappropriate and should be changed
     const registry = new MethodRegistry({ provider });
 
-    const registryMethod = (await registry.lookup(fourBytePrefix)) as string;
-    const parsedRegistryMethod = registry.parse(registryMethod);
-
-=======
-    const registryMethod = await this.registry.lookup(fourBytePrefix);
+    const registryMethod = await registry.lookup(fourBytePrefix);
     if (!registryMethod) {
       return {
         registryMethod: '',
         parsedRegistryMethod: { name: undefined, args: undefined },
       };
     }
-    const parsedRegistryMethod = this.registry.parse(registryMethod);
->>>>>>> 001a6ff2
+    const parsedRegistryMethod = registry.parse(registryMethod);
     return { registryMethod, parsedRegistryMethod };
   }
 
@@ -713,44 +695,10 @@
     transactionMeta?: TransactionMeta,
   ) => Promise<TypedTransaction>;
 
-<<<<<<< HEAD
-  constructor(
-    {
-      disableHistory,
-      disableSendFlowHistory,
-      disableSwaps,
-      getCurrentAccountEIP1559Compatibility,
-      getCurrentNetworkEIP1559Compatibility,
-      getExternalPendingTransactions,
-      getGasFeeEstimates,
-      getGlobalProviderAndBlockTracker,
-      getNetworkState,
-      getPermittedAccounts,
-      getSavedGasFees,
-      getSelectedAddress,
-      incomingTransactions = {},
-      messenger,
-      onNetworkStateChange,
-      pendingTransactions = {},
-      securityProviderRequest,
-      getNetworkClientRegistry,
-      isMultichainEnabled = false,
-      hooks,
-    }: TransactionControllerOptions,
-    config?: Partial<TransactionConfig>,
-    state?: Partial<TransactionState>,
-  ) {
-    super(config, state);
-
-    this.defaultConfig = {
-      txHistoryLimit: 40,
-    };
-=======
   /**
    * Constructs a TransactionController.
    *
    * @param options - The controller options.
-   * @param options.blockTracker - The block tracker used to poll for new blocks data.
    * @param options.disableHistory - Whether to disable storing history in transaction metadata.
    * @param options.disableSendFlowHistory - Explicitly disable transaction metadata history.
    * @param options.disableSwaps - Whether to disable additional processing on swaps transactions.
@@ -758,6 +706,7 @@
    * @param options.getCurrentNetworkEIP1559Compatibility - Whether or not the network supports EIP-1559.
    * @param options.getExternalPendingTransactions - Callback to retrieve pending transactions from external sources.
    * @param options.getGasFeeEstimates - Callback to retrieve gas fee estimates.
+   * @param options.getGlobalProviderAndBlockTracker - Gets the global provider and block tracker.
    * @param options.getNetworkClientRegistry - Gets the network client registry.
    * @param options.getNetworkState - Gets the state of the network controller.
    * @param options.getPermittedAccounts - Get accounts that a given origin has permissions for.
@@ -769,7 +718,6 @@
    * @param options.messenger - The controller messenger.
    * @param options.onNetworkStateChange - Allows subscribing to network controller state changes.
    * @param options.pendingTransactions - Configuration options for pending transaction support.
-   * @param options.provider - The provider used to create the underlying EthQuery instance.
    * @param options.securityProviderRequest - A function for verifying a transaction, whether it is malicious or not.
    * @param options.sign - Function used to sign transactions.
    * @param options.state - Initial state to set on this controller.
@@ -777,7 +725,6 @@
    * @param options.hooks - The controller hooks.
    */
   constructor({
-    blockTracker,
     disableHistory,
     disableSendFlowHistory,
     disableSwaps,
@@ -785,6 +732,7 @@
     getCurrentNetworkEIP1559Compatibility,
     getExternalPendingTransactions,
     getGasFeeEstimates,
+    getGlobalProviderAndBlockTracker,
     getNetworkClientRegistry,
     getNetworkState,
     getPermittedAccounts,
@@ -796,7 +744,6 @@
     messenger,
     onNetworkStateChange,
     pendingTransactions = {},
-    provider,
     securityProviderRequest,
     sign,
     state,
@@ -812,18 +759,11 @@
         ...state,
       },
     });
->>>>>>> 001a6ff2
 
     this.messagingSystem = messenger;
     this.isSendFlowHistoryDisabled = disableSendFlowHistory ?? false;
     this.isHistoryDisabled = disableHistory ?? false;
     this.isSwapsDisabled = disableSwaps ?? false;
-<<<<<<< HEAD
-=======
-    this.#isSimulationEnabled = isSimulationEnabled ?? (() => true);
-    // @ts-expect-error the type in eth-method-registry is inappropriate and should be changed
-    this.registry = new MethodRegistry({ provider });
->>>>>>> 001a6ff2
     this.getSavedGasFees = getSavedGasFees ?? ((_chainId) => undefined);
     this.getCurrentAccountEIP1559Compatibility =
       getCurrentAccountEIP1559Compatibility ?? (() => Promise.resolve(true));
@@ -839,6 +779,7 @@
     this.#incomingTransactionOptions = incomingTransactions;
     this.#pendingTransactionOptions = pendingTransactions;
     this.#transactionHistoryLimit = transactionHistoryLimit;
+    this.#isSimulationEnabled = isSimulationEnabled ?? (() => false);
     this.sign = sign;
 
     this.afterSign = hooks?.afterSign ?? (() => true);
@@ -1097,14 +1038,10 @@
           networkClientId,
         };
 
-<<<<<<< HEAD
-    await this.updateGasProperties(transactionMeta, ethQuery);
-=======
     await Promise.all([
-      this.updateGasProperties(addedTransactionMeta),
+      this.updateGasProperties(addedTransactionMeta, ethQuery),
       this.#simulateTransaction(addedTransactionMeta),
     ]);
->>>>>>> 001a6ff2
 
     // Checks if a transaction already exists with a given actionId
     if (!existingTransactionMeta) {
@@ -2007,21 +1944,11 @@
       editableParams.txParams,
     ) as TransactionParams;
 
-<<<<<<< HEAD
-    const updatedTransaction = merge(transactionMeta, editableParams);
-
+    const updatedTransaction = merge({}, transactionMeta, editableParams);
     const ethQuery = this.#getEthQueryOrThrow({
       networkClientId: transactionMeta.networkClientId,
       chainId: transactionMeta.chainId,
     });
-
-=======
-    const updatedTransaction = merge({}, transactionMeta, editableParams);
-    const ethQuery = this.#multichainTrackingHelper.getEthQuery({
-      networkClientId: transactionMeta.networkClientId,
-      chainId: transactionMeta.chainId,
-    });
->>>>>>> 001a6ff2
     const { type } = await determineTransactionType(
       updatedTransaction.txParams,
       ethQuery,
@@ -2456,11 +2383,6 @@
 
     const isCustomNetwork = networkType === NetworkClientType.Custom;
 
-    const ethQuery = this.#multichainTrackingHelper.getEthQuery({
-      networkClientId,
-      chainId,
-    });
-
     await updateGas({
       ethQuery,
       chainId,
@@ -3421,17 +3343,10 @@
       | undefined;
   }): PendingTransactionTracker {
     const pendingTransactionTracker = new PendingTransactionTracker({
-<<<<<<< HEAD
-      approveTransaction: this.approveTransaction.bind(this),
-      getNetworkClient,
-=======
       approveTransaction: async (transactionId: string) => {
         await this.approveTransaction(transactionId);
       },
-      blockTracker,
-      getChainId,
-      getEthQuery: () => ethQuery,
->>>>>>> 001a6ff2
+      getNetworkClient,
       getTransactions: () => this.state.transactions,
       isResubmitEnabled: this.#pendingTransactionOptions.isResubmitEnabled,
       getGlobalLock: (chainId: Hex) =>
