<<<<<<< HEAD
import { EventEmitter } from 'events';
import { addHexPrefix, bufferToHex, BN } from 'ethereumjs-util';
import { errorCodes, ethErrors } from 'eth-rpc-errors';
import MethodRegistry from 'eth-method-registry';
import EthQuery from 'eth-query';
import Common from '@ethereumjs/common';
import { TransactionFactory, TypedTransaction } from '@ethereumjs/tx';
import { v1 as random } from 'uuid';
import { Mutex } from 'async-mutex';
import {
  BaseController,
=======
import { Hardfork, Common, type ChainConfig } from '@ethereumjs/common';
import type { TypedTransaction } from '@ethereumjs/tx';
import { TransactionFactory } from '@ethereumjs/tx';
import type {
  AcceptResultCallbacks,
  AddApprovalRequest,
  AddResult,
} from '@metamask/approval-controller';
import type {
>>>>>>> 7d0928b5
  BaseConfig,
  BaseState,
  RestrictedControllerMessenger,
} from '@metamask/base-controller';
import { BaseController } from '@metamask/base-controller';
import {
  BNToHex,
  fractionBN,
  hexToBN,
  safelyExecute,
  isSmartContractCode,
  query,
  NetworkType,
  RPC,
  ApprovalType,
  ORIGIN_METAMASK,
  getEthChainIdHexFromCaipChainId,
  getEthChainIdIntFromCaipChainId,
} from '@metamask/controller-utils';
<<<<<<< HEAD
import { CaipChainId } from '@metamask/utils';
import {
  AcceptResultCallbacks,
  AddApprovalRequest,
  AddResult,
} from '@metamask/approval-controller';
=======
import EthQuery from '@metamask/eth-query';
import type {
  BlockTracker,
  NetworkState,
  Provider,
} from '@metamask/network-controller';
import type { Hex } from '@metamask/utils';
import { Mutex } from 'async-mutex';
import MethodRegistry from 'eth-method-registry';
import { errorCodes, ethErrors } from 'eth-rpc-errors';
import { addHexPrefix, bufferToHex, BN } from 'ethereumjs-util';
import { EventEmitter } from 'events';
>>>>>>> 7d0928b5
import NonceTracker from 'nonce-tracker';
import { v1 as random } from 'uuid';

import {
  getAndFormatTransactionsForNonceTracker,
  normalizeTransaction,
  validateTransaction,
  handleTransactionFetch,
  getIncreasedPriceFromExisting,
  isEIP1559Transaction,
  isGasPriceValue,
  isFeeMarketEIP1559Values,
  validateGasValues,
  validateMinimumIncrease,
  ESTIMATE_GAS_ERROR,
} from './utils';

export const HARDFORK = Hardfork.London;

/**
 * @type Result
 * @property result - Promise resolving to a new transaction hash
 * @property transactionMeta - Meta information about this new transaction
 */
export interface Result {
  result: Promise<string>;
  transactionMeta: TransactionMeta;
}

/**
 * @type Fetch All Options
 * @property fromBlock - String containing a specific block decimal number
 * @property etherscanApiKey - API key to be used to fetch token transactions
 */
export interface FetchAllOptions {
  fromBlock?: string;
  etherscanApiKey?: string;
}

/**
 * @type Transaction
 *
 * Transaction representation
 * @property chainId - Network ID as per EIP-155
 * @property data - Data to pass with this transaction
 * @property from - Address to send this transaction from
 * @property gas - Gas to send with this transaction
 * @property gasPrice - Price of gas with this transaction
 * @property gasUsed - Gas used in the transaction
 * @property nonce - Unique number to prevent replay attacks
 * @property to - Address to send this transaction to
 * @property value - Value associated with this transaction
 */
export interface Transaction {
  chainId?: string; // Eth specific
  data?: string;
  from: string;
  gas?: string;
  gasPrice?: string;
  gasUsed?: string;
  nonce?: string;
  to?: string;
  value?: string;
  maxFeePerGas?: string;
  maxPriorityFeePerGas?: string;
  estimatedBaseFee?: string;
  estimateGasError?: string;
}

export interface GasPriceValue {
  gasPrice: string;
}

export interface FeeMarketEIP1559Values {
  maxFeePerGas: string;
  maxPriorityFeePerGas: string;
}

/**
 * The status of the transaction. Each status represents the state of the transaction internally
 * in the wallet. Some of these correspond with the state of the transaction on the network, but
 * some are wallet-specific.
 */
export enum TransactionStatus {
  approved = 'approved',
  cancelled = 'cancelled',
  confirmed = 'confirmed',
  failed = 'failed',
  rejected = 'rejected',
  signed = 'signed',
  submitted = 'submitted',
  unapproved = 'unapproved',
}

/**
 * Options for wallet device.
 */
export enum WalletDevice {
  MM_MOBILE = 'metamask_mobile',
  MM_EXTENSION = 'metamask_extension',
  OTHER = 'other_device',
}

type TransactionMetaBase = {
  isTransfer?: boolean;
  transferInformation?: {
    symbol: string;
    contractAddress: string;
    decimals: number;
  };
  id: string;
  networkID?: string;
  caipChainId?: CaipChainId;
  origin?: string;
  rawTransaction?: string;
  time: number;
  toSmartContract?: boolean;
  transaction: Transaction;
  transactionHash?: string;
  blockNumber?: string;
  deviceConfirmedOn?: WalletDevice;
  verifiedOnBlockchain?: boolean;
};

/**
 * @type TransactionMeta
 *
 * TransactionMeta representation
 * @property error - Synthesized error information for failed transactions
 * @property id - Generated UUID associated with this transaction
 * @property networkID - Network code as per EIP-155 for this transaction
 * @property origin - Origin this transaction was sent from
 * @property deviceConfirmedOn - string to indicate what device the transaction was confirmed
 * @property rawTransaction - Hex representation of the underlying transaction
 * @property status - String status of this transaction
 * @property time - Timestamp associated with this transaction
 * @property toSmartContract - Whether transaction recipient is a smart contract
 * @property transaction - Underlying Transaction object
 * @property transactionHash - Hash of a successful transaction
 * @property blockNumber - Number of the block where the transaction has been included
 */
export type TransactionMeta =
  | ({
      status: Exclude<TransactionStatus, TransactionStatus.failed>;
    } & TransactionMetaBase)
  | ({ status: TransactionStatus.failed; error: Error } & TransactionMetaBase);

/**
 * @type EtherscanTransactionMeta
 *
 * EtherscanTransactionMeta representation
 * @property blockNumber - Number of the block where the transaction has been included
 * @property timeStamp - Timestamp associated with this transaction
 * @property hash - Hash of a successful transaction
 * @property nonce - Nonce of the transaction
 * @property blockHash - Hash of the block where the transaction has been included
 * @property transactionIndex - Etherscan internal index for this transaction
 * @property from - Address to send this transaction from
 * @property to - Address to send this transaction to
 * @property gas - Gas to send with this transaction
 * @property gasPrice - Price of gas with this transaction
 * @property isError - Synthesized error information for failed transactions
 * @property txreceipt_status - Receipt status for this transaction
 * @property input - input of the transaction
 * @property contractAddress - Address of the contract
 * @property cumulativeGasUsed - Amount of gas used
 * @property confirmations - Number of confirmations
 */
export interface EtherscanTransactionMeta {
  blockNumber: string;
  timeStamp: string;
  hash: string;
  nonce: string;
  blockHash: string;
  transactionIndex: string;
  from: string;
  to: string;
  value: string;
  gas: string;
  gasPrice: string;
  cumulativeGasUsed: string;
  gasUsed: string;
  isError: string;
  txreceipt_status: string;
  input: string;
  contractAddress: string;
  confirmations: string;
  tokenDecimal: string;
  tokenSymbol: string;
}

/**
 * @type TransactionConfig
 *
 * Transaction controller configuration
 * @property interval - Polling interval used to fetch new currency rate
 * @property provider - Provider used to create a new underlying EthQuery instance
 * @property sign - Method used to sign transactions
 */
export interface TransactionConfig extends BaseConfig {
  interval: number;
  sign?: (transaction: Transaction, from: string) => Promise<any>;
  txHistoryLimit: number;
}

/**
 * @type MethodData
 *
 * Method data registry object
 * @property registryMethod - Registry method raw string
 * @property parsedRegistryMethod - Registry method object, containing name and method arguments
 */
export interface MethodData {
  registryMethod: string;
  parsedRegistryMethod: Record<string, unknown>;
}

/**
 * @type TransactionState
 *
 * Transaction controller state
 * @property transactions - A list of TransactionMeta objects
 * @property methodData - Object containing all known method data information
 */
export interface TransactionState extends BaseState {
  transactions: TransactionMeta[];
  methodData: { [key: string]: MethodData };
}

/**
 * Multiplier used to determine a transaction's increased gas fee during cancellation
 */
export const CANCEL_RATE = 1.5;

/**
 * Multiplier used to determine a transaction's increased gas fee during speed up
 */
export const SPEED_UP_RATE = 1.1;

/**
 * The name of the {@link TransactionController}.
 */
const controllerName = 'TransactionController';

/**
 * The external actions available to the {@link TransactionController}.
 */
type AllowedActions = AddApprovalRequest;

/**
 * The messenger of the {@link TransactionController}.
 */
export type TransactionControllerMessenger = RestrictedControllerMessenger<
  typeof controllerName,
  AllowedActions,
  never,
  AllowedActions['type'],
  never
>;

/**
 * Controller responsible for submitting and managing transactions.
 */
export class TransactionController extends BaseController<
  TransactionConfig,
  TransactionState
> {
  private ethQuery: EthQuery;

  private readonly nonceTracker: NonceTracker;

  private registry: any;

  private readonly provider: Provider;

  private handle?: ReturnType<typeof setTimeout>;

  private readonly mutex = new Mutex();

  private readonly getNetworkState: () => NetworkState;

  private readonly messagingSystem: TransactionControllerMessenger;

  private failTransaction(transactionMeta: TransactionMeta, error: Error) {
    const newTransactionMeta = {
      ...transactionMeta,
      error,
      status: TransactionStatus.failed,
    };
    this.updateTransaction(newTransactionMeta);
    this.hub.emit(`${transactionMeta.id}:finished`, newTransactionMeta);
  }

  private async registryLookup(fourBytePrefix: string): Promise<MethodData> {
    const registryMethod = await this.registry.lookup(fourBytePrefix);
    const parsedRegistryMethod = this.registry.parse(registryMethod);
    return { registryMethod, parsedRegistryMethod };
  }

  /**
   * Normalizes the transaction information from etherscan
   * to be compatible with the TransactionMeta interface.
   *
   * @param txMeta - The transaction.
   * @param currentNetworkID - The current network ID.
   * @param currentCaipChainId - The current caip chain ID.
   * @returns The normalized transaction.
   */
  private normalizeTx(
    txMeta: EtherscanTransactionMeta,
    currentNetworkID: string,
    currentCaipChainId: CaipChainId,
  ): TransactionMeta {
    const time = parseInt(txMeta.timeStamp, 10) * 1000;
    const normalizedTransactionBase = {
      blockNumber: txMeta.blockNumber,
      id: random({ msecs: time }),
      networkID: currentNetworkID,
      caipChainId: currentCaipChainId,
      time,
      transaction: {
        data: txMeta.input,
        from: txMeta.from,
        gas: BNToHex(new BN(txMeta.gas)),
        gasPrice: BNToHex(new BN(txMeta.gasPrice)),
        gasUsed: BNToHex(new BN(txMeta.gasUsed)),
        nonce: BNToHex(new BN(txMeta.nonce)),
        to: txMeta.to,
        value: BNToHex(new BN(txMeta.value)),
      },
      transactionHash: txMeta.hash,
      verifiedOnBlockchain: false,
    };

    /* istanbul ignore else */
    if (txMeta.isError === '0') {
      return {
        ...normalizedTransactionBase,
        status: TransactionStatus.confirmed,
      };
    }

    /* istanbul ignore next */
    return {
      ...normalizedTransactionBase,
      error: new Error('Transaction failed'),
      status: TransactionStatus.failed,
    };
  }

  private readonly normalizeTokenTx = (
    txMeta: EtherscanTransactionMeta,
    currentNetworkID: string,
    currentCaipChainId: CaipChainId,
  ): TransactionMeta => {
    const time = parseInt(txMeta.timeStamp, 10) * 1000;
    const {
      to,
      from,
      gas,
      gasPrice,
      gasUsed,
      hash,
      contractAddress,
      tokenDecimal,
      tokenSymbol,
      value,
    } = txMeta;
    return {
      id: random({ msecs: time }),
      isTransfer: true,
      networkID: currentNetworkID,
      caipChainId: currentCaipChainId,
      status: TransactionStatus.confirmed,
      time,
      transaction: {
        chainId: getEthChainIdHexFromCaipChainId(currentCaipChainId),
        from,
        gas,
        gasPrice,
        gasUsed,
        to,
        value,
      },
      transactionHash: hash,
      transferInformation: {
        contractAddress,
        decimals: Number(tokenDecimal),
        symbol: tokenSymbol,
      },
      verifiedOnBlockchain: false,
    };
  };

  /**
   * EventEmitter instance used to listen to specific transactional events
   */
  hub = new EventEmitter();

  /**
   * Name of this controller used during composition
   */
  override name = 'TransactionController';

  /**
   * Method used to sign transactions
   */
  sign?: (
    transaction: TypedTransaction,
    from: string,
  ) => Promise<TypedTransaction>;

  /**
   * Creates a TransactionController instance.
   *
   * @param options - The controller options.
   * @param options.getNetworkState - Gets the state of the network controller.
   * @param options.onNetworkStateChange - Allows subscribing to network controller state changes.
   * @param options.provider - The provider used to create the underlying EthQuery instance.
   * @param options.blockTracker - The block tracker used to poll for new blocks data.
   * @param options.messenger - The controller messenger.
   * @param config - Initial options used to configure this controller.
   * @param state - Initial state to set on this controller.
   */
  constructor(
    {
      getNetworkState,
      onNetworkStateChange,
      provider,
      blockTracker,
      messenger,
    }: {
      getNetworkState: () => NetworkState;
      onNetworkStateChange: (listener: (state: NetworkState) => void) => void;
      provider: Provider;
      blockTracker: BlockTracker;
      messenger: TransactionControllerMessenger;
    },
    config?: Partial<TransactionConfig>,
    state?: Partial<TransactionState>,
  ) {
    super(config, state);
    this.defaultConfig = {
      interval: 15000,
      txHistoryLimit: 40,
    };

    this.defaultState = {
      methodData: {},
      transactions: [],
    };
    this.initialize();
    this.provider = provider;
    this.messagingSystem = messenger;
    this.getNetworkState = getNetworkState;
    this.ethQuery = new EthQuery(provider);
    this.registry = new MethodRegistry({ provider });
    this.nonceTracker = new NonceTracker({
      provider,
      blockTracker,
      getPendingTransactions: (address) =>
        getAndFormatTransactionsForNonceTracker(
          address,
          TransactionStatus.submitted,
          this.state.transactions,
        ),
      getConfirmedTransactions: (address) =>
        getAndFormatTransactionsForNonceTracker(
          address,
          TransactionStatus.confirmed,
          this.state.transactions,
        ),
    });

    onNetworkStateChange(() => {
      this.ethQuery = new EthQuery(this.provider);
      this.registry = new MethodRegistry({ provider: this.provider });
    });
    this.poll();
  }

  /**
   * Starts a new polling interval.
   *
   * @param interval - The polling interval used to fetch new transaction statuses.
   */
  async poll(interval?: number): Promise<void> {
    interval && this.configure({ interval }, false, false);
    this.handle && clearTimeout(this.handle);
    await safelyExecute(() => this.queryTransactionStatuses());
    this.handle = setTimeout(() => {
      this.poll(this.config.interval);
    }, this.config.interval);
  }

  /**
   * Handle new method data request.
   *
   * @param fourBytePrefix - The method prefix.
   * @returns The method data object corresponding to the given signature prefix.
   */
  async handleMethodData(fourBytePrefix: string): Promise<MethodData> {
    const releaseLock = await this.mutex.acquire();
    try {
      const { methodData } = this.state;
      const knownMethod = Object.keys(methodData).find(
        (knownFourBytePrefix) => fourBytePrefix === knownFourBytePrefix,
      );
      if (knownMethod) {
        return methodData[fourBytePrefix];
      }
      const registry = await this.registryLookup(fourBytePrefix);
      this.update({
        methodData: { ...methodData, ...{ [fourBytePrefix]: registry } },
      });
      return registry;
    } finally {
      releaseLock();
    }
  }

  /**
   * Add a new unapproved transaction to state. Parameters will be validated, a
   * unique transaction id will be generated, and gas and gasPrice will be calculated
   * if not provided. If A `<tx.id>:unapproved` hub event will be emitted once added.
   *
   * @param transaction - The transaction object to add.
   * @param origin - The domain origin to append to the generated TransactionMeta.
   * @param deviceConfirmedOn - An enum to indicate what device the transaction was confirmed to append to the generated TransactionMeta.
   * @returns Object containing a promise resolving to the transaction hash if approved.
   */
  async addTransaction(
    transaction: Transaction,
    origin?: string,
    deviceConfirmedOn?: WalletDevice,
  ): Promise<Result> {
    const { providerConfig, networkId } = this.getNetworkState();
    const { transactions } = this.state;
    transaction = normalizeTransaction(transaction);
    validateTransaction(transaction);

    const transactionMeta: TransactionMeta = {
      id: random(),
      networkID: networkId ?? undefined,
      caipChainId: providerConfig.caipChainId,
      origin,
      status: TransactionStatus.unapproved as TransactionStatus.unapproved,
      time: Date.now(),
      transaction,
      deviceConfirmedOn,
      verifiedOnBlockchain: false,
    };

    try {
      const { gas, estimateGasError } = await this.estimateGas(transaction);
      transaction.gas = gas;
      transaction.estimateGasError = estimateGasError;
    } catch (error: any) {
      this.failTransaction(transactionMeta, error);
      return Promise.reject(error);
    }

    transactions.push(transactionMeta);
    this.update({ transactions: this.trimTransactionsForState(transactions) });
    this.hub.emit(`unapprovedTransaction`, transactionMeta);

    return {
      result: this.processApproval(transactionMeta),
      transactionMeta,
    };
  }

  prepareUnsignedEthTx(txParams: Record<string, unknown>): TypedTransaction {
    return TransactionFactory.fromTxData(txParams, {
      common: this.getCommonConfiguration(),
      freeze: false,
    });
  }

  /**
   * `@ethereumjs/tx` uses `@ethereumjs/common` as a configuration tool for
   * specifying which chain, network, hardfork and EIPs to support for
   * a transaction. By referencing this configuration, and analyzing the fields
   * specified in txParams, @ethereumjs/tx is able to determine which EIP-2718
   * transaction type to use.
   *
   * @returns {Common} common configuration object
   */

  getCommonConfiguration(): Common {
    const {
      networkId,
      providerConfig: { type: chain, caipChainId, nickname: name },
    } = this.getNetworkState();

    if (
      chain !== RPC &&
      chain !== NetworkType['linea-goerli'] &&
      chain !== NetworkType['linea-mainnet']
    ) {
      return new Common({ chain, hardfork: HARDFORK });
    }

    const customChainParams: Partial<ChainConfig> = {
      name,
      chainId: getEthChainIdIntFromCaipChainId(caipChainId),
      networkId: networkId === null ? NaN : parseInt(networkId, undefined),
      defaultHardfork: HARDFORK,
    };

    return Common.custom(customChainParams);
  }

  /**
   * Attempts to cancel a transaction based on its ID by setting its status to "rejected"
   * and emitting a `<tx.id>:finished` hub event.
   *
   * @param transactionID - The ID of the transaction to cancel.
   * @param gasValues - The gas values to use for the cancellation transaction.
   */
  async stopTransaction(
    transactionID: string,
    gasValues?: GasPriceValue | FeeMarketEIP1559Values,
  ) {
    if (gasValues) {
      validateGasValues(gasValues);
    }
    const transactionMeta = this.state.transactions.find(
      ({ id }) => id === transactionID,
    );
    if (!transactionMeta) {
      return;
    }

    if (!this.sign) {
      throw new Error('No sign method defined.');
    }

    // gasPrice (legacy non EIP1559)
    const minGasPrice = getIncreasedPriceFromExisting(
      transactionMeta.transaction.gasPrice,
      CANCEL_RATE,
    );

    const gasPriceFromValues = isGasPriceValue(gasValues) && gasValues.gasPrice;

    const newGasPrice =
      (gasPriceFromValues &&
        validateMinimumIncrease(gasPriceFromValues, minGasPrice)) ||
      minGasPrice;

    // maxFeePerGas (EIP1559)
    const existingMaxFeePerGas = transactionMeta.transaction?.maxFeePerGas;
    const minMaxFeePerGas = getIncreasedPriceFromExisting(
      existingMaxFeePerGas,
      CANCEL_RATE,
    );
    const maxFeePerGasValues =
      isFeeMarketEIP1559Values(gasValues) && gasValues.maxFeePerGas;
    const newMaxFeePerGas =
      (maxFeePerGasValues &&
        validateMinimumIncrease(maxFeePerGasValues, minMaxFeePerGas)) ||
      (existingMaxFeePerGas && minMaxFeePerGas);

    // maxPriorityFeePerGas (EIP1559)
    const existingMaxPriorityFeePerGas =
      transactionMeta.transaction?.maxPriorityFeePerGas;
    const minMaxPriorityFeePerGas = getIncreasedPriceFromExisting(
      existingMaxPriorityFeePerGas,
      CANCEL_RATE,
    );
    const maxPriorityFeePerGasValues =
      isFeeMarketEIP1559Values(gasValues) && gasValues.maxPriorityFeePerGas;
    const newMaxPriorityFeePerGas =
      (maxPriorityFeePerGasValues &&
        validateMinimumIncrease(
          maxPriorityFeePerGasValues,
          minMaxPriorityFeePerGas,
        )) ||
      (existingMaxPriorityFeePerGas && minMaxPriorityFeePerGas);

    const txParams =
      newMaxFeePerGas && newMaxPriorityFeePerGas
        ? {
            from: transactionMeta.transaction.from,
            gasLimit: transactionMeta.transaction.gas,
            maxFeePerGas: newMaxFeePerGas,
            maxPriorityFeePerGas: newMaxPriorityFeePerGas,
            type: 2,
            nonce: transactionMeta.transaction.nonce,
            to: transactionMeta.transaction.from,
            value: '0x0',
          }
        : {
            from: transactionMeta.transaction.from,
            gasLimit: transactionMeta.transaction.gas,
            gasPrice: newGasPrice,
            nonce: transactionMeta.transaction.nonce,
            to: transactionMeta.transaction.from,
            value: '0x0',
          };

    const unsignedEthTx = this.prepareUnsignedEthTx(txParams);

    const signedTx = await this.sign(
      unsignedEthTx,
      transactionMeta.transaction.from,
    );
    const rawTransaction = bufferToHex(signedTx.serialize());
    await query(this.ethQuery, 'sendRawTransaction', [rawTransaction]);
    transactionMeta.status = TransactionStatus.cancelled;
    this.hub.emit(`${transactionMeta.id}:finished`, transactionMeta);
  }

  /**
   * Attempts to speed up a transaction increasing transaction gasPrice by ten percent.
   *
   * @param transactionID - The ID of the transaction to speed up.
   * @param gasValues - The gas values to use for the speed up transation.
   */
  async speedUpTransaction(
    transactionID: string,
    gasValues?: GasPriceValue | FeeMarketEIP1559Values,
  ) {
    if (gasValues) {
      validateGasValues(gasValues);
    }
    const transactionMeta = this.state.transactions.find(
      ({ id }) => id === transactionID,
    );
    /* istanbul ignore next */
    if (!transactionMeta) {
      return;
    }

    /* istanbul ignore next */
    if (!this.sign) {
      throw new Error('No sign method defined.');
    }

    const { transactions } = this.state;

    // gasPrice (legacy non EIP1559)
    const minGasPrice = getIncreasedPriceFromExisting(
      transactionMeta.transaction.gasPrice,
      SPEED_UP_RATE,
    );

    const gasPriceFromValues = isGasPriceValue(gasValues) && gasValues.gasPrice;

    const newGasPrice =
      (gasPriceFromValues &&
        validateMinimumIncrease(gasPriceFromValues, minGasPrice)) ||
      minGasPrice;

    // maxFeePerGas (EIP1559)
    const existingMaxFeePerGas = transactionMeta.transaction?.maxFeePerGas;
    const minMaxFeePerGas = getIncreasedPriceFromExisting(
      existingMaxFeePerGas,
      SPEED_UP_RATE,
    );
    const maxFeePerGasValues =
      isFeeMarketEIP1559Values(gasValues) && gasValues.maxFeePerGas;
    const newMaxFeePerGas =
      (maxFeePerGasValues &&
        validateMinimumIncrease(maxFeePerGasValues, minMaxFeePerGas)) ||
      (existingMaxFeePerGas && minMaxFeePerGas);

    // maxPriorityFeePerGas (EIP1559)
    const existingMaxPriorityFeePerGas =
      transactionMeta.transaction?.maxPriorityFeePerGas;
    const minMaxPriorityFeePerGas = getIncreasedPriceFromExisting(
      existingMaxPriorityFeePerGas,
      SPEED_UP_RATE,
    );
    const maxPriorityFeePerGasValues =
      isFeeMarketEIP1559Values(gasValues) && gasValues.maxPriorityFeePerGas;
    const newMaxPriorityFeePerGas =
      (maxPriorityFeePerGasValues &&
        validateMinimumIncrease(
          maxPriorityFeePerGasValues,
          minMaxPriorityFeePerGas,
        )) ||
      (existingMaxPriorityFeePerGas && minMaxPriorityFeePerGas);

    const txParams =
      newMaxFeePerGas && newMaxPriorityFeePerGas
        ? {
            ...transactionMeta.transaction,
            gasLimit: transactionMeta.transaction.gas,
            maxFeePerGas: newMaxFeePerGas,
            maxPriorityFeePerGas: newMaxPriorityFeePerGas,
            type: 2,
          }
        : {
            ...transactionMeta.transaction,
            gasLimit: transactionMeta.transaction.gas,
            gasPrice: newGasPrice,
          };

    const unsignedEthTx = this.prepareUnsignedEthTx(txParams);

    const signedTx = await this.sign(
      unsignedEthTx,
      transactionMeta.transaction.from,
    );
    const rawTransaction = bufferToHex(signedTx.serialize());
    const transactionHash = await query(this.ethQuery, 'sendRawTransaction', [
      rawTransaction,
    ]);
    const baseTransactionMeta = {
      ...transactionMeta,
      id: random(),
      time: Date.now(),
      transactionHash,
    };
    const newTransactionMeta =
      newMaxFeePerGas && newMaxPriorityFeePerGas
        ? {
            ...baseTransactionMeta,
            transaction: {
              ...transactionMeta.transaction,
              maxFeePerGas: newMaxFeePerGas,
              maxPriorityFeePerGas: newMaxPriorityFeePerGas,
            },
          }
        : {
            ...baseTransactionMeta,
            transaction: {
              ...transactionMeta.transaction,
              gasPrice: newGasPrice,
            },
          };
    transactions.push(newTransactionMeta);
    this.update({ transactions: this.trimTransactionsForState(transactions) });
    this.hub.emit(`${transactionMeta.id}:speedup`, newTransactionMeta);
  }

  /**
   * Estimates required gas for a given transaction.
   *
   * @param transaction - The transaction to estimate gas for.
   * @returns The gas and gas price.
   */
  async estimateGas(transaction: Transaction) {
    const estimatedTransaction = { ...transaction };
    const {
      gas,
      gasPrice: providedGasPrice,
      to,
      value,
      data,
    } = estimatedTransaction;
    const gasPrice =
      typeof providedGasPrice === 'undefined'
        ? await query(this.ethQuery, 'gasPrice')
        : providedGasPrice;
    const { providerConfig } = this.getNetworkState();
    const isCustomNetwork = providerConfig.type === NetworkType.rpc;
    // 1. If gas is already defined on the transaction, use it
    if (typeof gas !== 'undefined') {
      return { gas, gasPrice };
    }
    const { gasLimit } = await query(this.ethQuery, 'getBlockByNumber', [
      'latest',
      false,
    ]);

    // 2. If to is not defined or this is not a contract address, and there is no data use 0x5208 / 21000.
    // If the newtwork is a custom network then bypass this check and fetch 'estimateGas'.
    /* istanbul ignore next */
    const code = to ? await query(this.ethQuery, 'getCode', [to]) : undefined;
    /* istanbul ignore next */
    if (
      !isCustomNetwork &&
      (!to || (to && !data && (!code || code === '0x')))
    ) {
      return { gas: '0x5208', gasPrice };
    }

    // if data, should be hex string format
    estimatedTransaction.data = !data
      ? data
      : /* istanbul ignore next */ addHexPrefix(data);

    // 3. If this is a contract address, safely estimate gas using RPC
    estimatedTransaction.value =
      typeof value === 'undefined' ? '0x0' : /* istanbul ignore next */ value;
    const gasLimitBN = hexToBN(gasLimit);
    estimatedTransaction.gas = BNToHex(fractionBN(gasLimitBN, 19, 20));

    let gasHex;
    let estimateGasError;
    try {
      gasHex = await query(this.ethQuery, 'estimateGas', [
        estimatedTransaction,
      ]);
    } catch (error) {
      estimateGasError = ESTIMATE_GAS_ERROR;
    }
    // 4. Pad estimated gas without exceeding the most recent block gasLimit. If the network is a
    // a custom network then return the eth_estimateGas value.
    const gasBN = hexToBN(gasHex);
    const maxGasBN = gasLimitBN.muln(0.9);
    const paddedGasBN = gasBN.muln(1.5);
    /* istanbul ignore next */
    if (gasBN.gt(maxGasBN) || isCustomNetwork) {
      return { gas: addHexPrefix(gasHex), gasPrice, estimateGasError };
    }

    /* istanbul ignore next */
    if (paddedGasBN.lt(maxGasBN)) {
      return {
        gas: addHexPrefix(BNToHex(paddedGasBN)),
        gasPrice,
        estimateGasError,
      };
    }
    return { gas: addHexPrefix(BNToHex(maxGasBN)), gasPrice, estimateGasError };
  }

  /**
   * Check the status of submitted transactions on the network to determine whether they have
   * been included in a block. Any that have been included in a block are marked as confirmed.
   */
  async queryTransactionStatuses() {
    const { transactions } = this.state;
    const { providerConfig, networkId: currentNetworkID } =
      this.getNetworkState();
    const { caipChainId: currentCaipChainId } = providerConfig;
    let gotUpdates = false;
    await safelyExecute(() =>
      Promise.all(
        transactions.map(async (meta, index) => {
          // Using fallback to networkID only when there is no caipChainId present.
          // Should be removed when networkID is completely removed.
          const txBelongsToCurrentChain =
            meta.caipChainId === currentCaipChainId ||
            (!meta.caipChainId && meta.networkID === currentNetworkID);

          if (!meta.verifiedOnBlockchain && txBelongsToCurrentChain) {
            const [reconciledTx, updateRequired] =
              await this.blockchainTransactionStateReconciler(meta);
            if (updateRequired) {
              transactions[index] = reconciledTx;
              gotUpdates = updateRequired;
            }
          }
        }),
      ),
    );

    /* istanbul ignore else */
    if (gotUpdates) {
      this.update({
        transactions: this.trimTransactionsForState(transactions),
      });
    }
  }

  /**
   * Updates an existing transaction in state.
   *
   * @param transactionMeta - The new transaction to store in state.
   */
  updateTransaction(transactionMeta: TransactionMeta) {
    const { transactions } = this.state;
    transactionMeta.transaction = normalizeTransaction(
      transactionMeta.transaction,
    );
    validateTransaction(transactionMeta.transaction);
    const index = transactions.findIndex(({ id }) => transactionMeta.id === id);
    transactions[index] = transactionMeta;
    this.update({ transactions: this.trimTransactionsForState(transactions) });
  }

  /**
   * Removes all transactions from state, optionally based on the current network.
   *
   * @param ignoreNetwork - Determines whether to wipe all transactions, or just those on the
   * current network. If `true`, all transactions are wiped.
   */
  wipeTransactions(ignoreNetwork?: boolean) {
    /* istanbul ignore next */
    if (ignoreNetwork) {
      this.update({ transactions: [] });
      return;
    }
    const { providerConfig, networkId: currentNetworkID } =
      this.getNetworkState();
    const { caipChainId: currentCaipChainId } = providerConfig;
    const newTransactions = this.state.transactions.filter(
      ({ networkID, caipChainId }) => {
        // Using fallback to networkID only when there is no caipChainId present. Should be removed when networkID is completely removed.
        const isCurrentNetwork =
          caipChainId === currentCaipChainId ||
          (!caipChainId && networkID === currentNetworkID);
        return !isCurrentNetwork;
      },
    );

    this.update({
      transactions: this.trimTransactionsForState(newTransactions),
    });
  }

  /**
   * Get transactions from Etherscan for the given address. By default all transactions are
   * returned, but the `fromBlock` option can be given to filter just for transactions from a
   * specific block onward.
   *
   * @param address - The address to fetch the transactions for.
   * @param opt - Object containing optional data, fromBlock and Etherscan API key.
   * @returns The block number of the latest incoming transaction.
   */
  async fetchAll(
    address: string,
    opt?: FetchAllOptions,
  ): Promise<string | void> {
    const { providerConfig, networkId: currentNetworkID } =
      this.getNetworkState();
    const { caipChainId: currentCaipChainId, type: networkType } =
      providerConfig;
    const { transactions } = this.state;

    const supportedNetworkIds = ['1', '5', '11155111'];
    /* istanbul ignore next */
    if (
      currentNetworkID === null ||
      !supportedNetworkIds.includes(currentNetworkID)
    ) {
      return undefined;
    }

    const [etherscanTxResponse, etherscanTokenResponse] =
      await handleTransactionFetch(
        networkType,
        address,
        this.config.txHistoryLimit,
        opt,
      );

    const normalizedTxs = etherscanTxResponse.result.map(
      (tx: EtherscanTransactionMeta) =>
        this.normalizeTx(tx, currentNetworkID, currentCaipChainId),
    );
    const normalizedTokenTxs = etherscanTokenResponse.result.map(
      (tx: EtherscanTransactionMeta) =>
        this.normalizeTokenTx(tx, currentNetworkID, currentCaipChainId),
    );

    const [updateRequired, allTxs] = this.etherscanTransactionStateReconciler(
      [...normalizedTxs, ...normalizedTokenTxs],
      transactions,
    );

    allTxs.sort((a, b) => (a.time < b.time ? -1 : 1));

    let latestIncomingTxBlockNumber: string | undefined;
    allTxs.forEach(async (tx) => {
      /* istanbul ignore next */
      if (
        // Using fallback to networkID only when there is no caipChainId present. Should be removed when networkID is completely removed.
        (tx.caipChainId === currentCaipChainId ||
          (!tx.caipChainId && tx.networkID === currentNetworkID)) &&
        tx.transaction.to &&
        tx.transaction.to.toLowerCase() === address.toLowerCase()
      ) {
        if (
          tx.blockNumber &&
          (!latestIncomingTxBlockNumber ||
            parseInt(latestIncomingTxBlockNumber, 10) <
              parseInt(tx.blockNumber, 10))
        ) {
          latestIncomingTxBlockNumber = tx.blockNumber;
        }
      }

      /* istanbul ignore else */
      if (tx.toSmartContract === undefined) {
        // If not `to` is a contract deploy, if not `data` is send eth
        if (
          tx.transaction.to &&
          (!tx.transaction.data || tx.transaction.data !== '0x')
        ) {
          const code = await query(this.ethQuery, 'getCode', [
            tx.transaction.to,
          ]);
          tx.toSmartContract = isSmartContractCode(code);
        } else {
          tx.toSmartContract = false;
        }
      }
    });

    // Update state only if new transactions were fetched or
    // the status or gas data of a transaction has changed
    if (updateRequired) {
      this.update({ transactions: this.trimTransactionsForState(allTxs) });
    }
    return latestIncomingTxBlockNumber;
  }

  private async processApproval(
    transactionMeta: TransactionMeta,
  ): Promise<string> {
    const transactionId = transactionMeta.id;
    let resultCallbacks: AcceptResultCallbacks | undefined;

    try {
      const acceptResult = await this.requestApproval(transactionMeta);
      resultCallbacks = acceptResult.resultCallbacks;

      const { meta, isCompleted } = this.isTransactionCompleted(transactionId);

      if (meta && !isCompleted) {
        await this.approveTransaction(transactionId);
      }
    } catch (error: any) {
      const { meta, isCompleted } = this.isTransactionCompleted(transactionId);

      if (meta && !isCompleted) {
        if (error.code === errorCodes.provider.userRejectedRequest) {
          this.cancelTransaction(transactionId);

          throw ethErrors.provider.userRejectedRequest(
            'User rejected the transaction',
          );
        } else {
          this.failTransaction(meta, error);
        }
      }
    }

    const finalMeta = this.getTransaction(transactionId);

    switch (finalMeta?.status) {
      case TransactionStatus.failed:
        resultCallbacks?.error(finalMeta.error);
        throw ethErrors.rpc.internal(finalMeta.error.message);

      case TransactionStatus.cancelled:
        const cancelError = ethErrors.rpc.internal(
          'User cancelled the transaction',
        );

        resultCallbacks?.error(cancelError);
        throw cancelError;

      case TransactionStatus.submitted:
        resultCallbacks?.success();
        return finalMeta.transactionHash as string;

      default:
        const internalError = ethErrors.rpc.internal(
          `MetaMask Tx Signature: Unknown problem: ${JSON.stringify(
            finalMeta || transactionId,
          )}`,
        );

        resultCallbacks?.error(internalError);
        throw internalError;
    }
  }

  /**
   * Approves a transaction and updates it's status in state. If this is not a
   * retry transaction, a nonce will be generated. The transaction is signed
   * using the sign configuration property, then published to the blockchain.
   * A `<tx.id>:finished` hub event is fired after success or failure.
   *
   * @param transactionID - The ID of the transaction to approve.
   */
  private async approveTransaction(transactionID: string) {
    const { transactions } = this.state;
    const releaseLock = await this.mutex.acquire();
    const { providerConfig } = this.getNetworkState();
    const { caipChainId } = providerConfig;
    const index = transactions.findIndex(({ id }) => transactionID === id);
    const transactionMeta = transactions[index];
    const {
      transaction: { nonce, from },
    } = transactionMeta;
    let nonceLock;
    try {
      if (!this.sign) {
        releaseLock();
        this.failTransaction(
          transactionMeta,
          new Error('No sign method defined.'),
        );
        return;
      } else if (!caipChainId) {
        releaseLock();
        this.failTransaction(
          transactionMeta,
          new Error('No caipChainId defined.'),
        );
        return;
      }

      const { approved: status } = TransactionStatus;
      let nonceToUse = nonce;
      // if a nonce already exists on the transactionMeta it means this is a speedup or cancel transaction
      // so we want to reuse that nonce and hope that it beats the previous attempt to chain. Otherwise use a new locked nonce
      if (!nonceToUse) {
        nonceLock = await this.nonceTracker.getNonceLock(from);
        nonceToUse = addHexPrefix(nonceLock.nextNonce.toString(16));
      }

      transactionMeta.status = status;
      transactionMeta.transaction.nonce = nonceToUse;
      transactionMeta.transaction.chainId =
        getEthChainIdHexFromCaipChainId(caipChainId);

      const baseTxParams = {
        ...transactionMeta.transaction,
        gasLimit: transactionMeta.transaction.gas,
      };

      const isEIP1559 = isEIP1559Transaction(transactionMeta.transaction);

      const txParams = isEIP1559
        ? {
            ...baseTxParams,
            maxFeePerGas: transactionMeta.transaction.maxFeePerGas,
            maxPriorityFeePerGas:
              transactionMeta.transaction.maxPriorityFeePerGas,
            estimatedBaseFee: transactionMeta.transaction.estimatedBaseFee,
            // specify type 2 if maxFeePerGas and maxPriorityFeePerGas are set
            type: 2,
          }
        : baseTxParams;

      // delete gasPrice if maxFeePerGas and maxPriorityFeePerGas are set
      if (isEIP1559) {
        delete txParams.gasPrice;
      }

      const unsignedEthTx = this.prepareUnsignedEthTx(txParams);
      const signedTx = await this.sign(unsignedEthTx, from);
      transactionMeta.status = TransactionStatus.signed;
      this.updateTransaction(transactionMeta);
      const rawTransaction = bufferToHex(signedTx.serialize());

      transactionMeta.rawTransaction = rawTransaction;
      this.updateTransaction(transactionMeta);
      const transactionHash = await query(this.ethQuery, 'sendRawTransaction', [
        rawTransaction,
      ]);
      transactionMeta.transactionHash = transactionHash;
      transactionMeta.status = TransactionStatus.submitted;
      this.updateTransaction(transactionMeta);
      this.hub.emit(`${transactionMeta.id}:finished`, transactionMeta);
    } catch (error: any) {
      this.failTransaction(transactionMeta, error);
    } finally {
      // must set transaction to submitted/failed before releasing lock
      if (nonceLock) {
        nonceLock.releaseLock();
      }
      releaseLock();
    }
  }

  /**
   * Cancels a transaction based on its ID by setting its status to "rejected"
   * and emitting a `<tx.id>:finished` hub event.
   *
   * @param transactionID - The ID of the transaction to cancel.
   */
  private cancelTransaction(transactionID: string) {
    const transactionMeta = this.state.transactions.find(
      ({ id }) => id === transactionID,
    );
    if (!transactionMeta) {
      return;
    }
    transactionMeta.status = TransactionStatus.rejected;
    this.hub.emit(`${transactionMeta.id}:finished`, transactionMeta);
    const transactions = this.state.transactions.filter(
      ({ id }) => id !== transactionID,
    );
    this.update({ transactions: this.trimTransactionsForState(transactions) });
  }

  /**
   * Trim the amount of transactions that are set on the state. Checks
   * if the length of the tx history is longer then desired persistence
   * limit and then if it is removes the oldest confirmed or rejected tx.
   * Pending or unapproved transactions will not be removed by this
   * operation. For safety of presenting a fully functional transaction UI
   * representation, this function will not break apart transactions with the
   * same nonce, created on the same day, per network. Not accounting for transactions of the same
   * nonce, same day and network combo can result in confusing or broken experiences
   * in the UI. The transactions are then updated using the BaseController update.
   *
   * @param transactions - The transactions to be applied to the state.
   * @returns The trimmed list of transactions.
   */
  private trimTransactionsForState(
    transactions: TransactionMeta[],
  ): TransactionMeta[] {
    const nonceNetworkSet = new Set();
    const txsToKeep = transactions.reverse().filter((tx) => {
      const { caipChainId, networkID, status, transaction, time } = tx;
      if (transaction) {
        const networkChainId = caipChainId || networkID; // is this right?
        const key = `${transaction.nonce}-${networkChainId}-${new Date(
          time,
        ).toDateString()}`;
        if (nonceNetworkSet.has(key)) {
          return true;
        } else if (
          nonceNetworkSet.size < this.config.txHistoryLimit ||
          !this.isFinalState(status)
        ) {
          nonceNetworkSet.add(key);
          return true;
        }
      }
      return false;
    });
    txsToKeep.reverse();
    return txsToKeep;
  }

  /**
   * Determines if the transaction is in a final state.
   *
   * @param status - The transaction status.
   * @returns Whether the transaction is in a final state.
   */
  private isFinalState(status: TransactionStatus): boolean {
    return (
      status === TransactionStatus.rejected ||
      status === TransactionStatus.confirmed ||
      status === TransactionStatus.failed ||
      status === TransactionStatus.cancelled
    );
  }

  /**
   * Whether the transaction has at least completed all local processing.
   *
   * @param status - The transaction status.
   * @returns Whether the transaction is in a final state.
   */
  private isLocalFinalState(status: TransactionStatus): boolean {
    return [
      TransactionStatus.cancelled,
      TransactionStatus.confirmed,
      TransactionStatus.failed,
      TransactionStatus.rejected,
      TransactionStatus.submitted,
    ].includes(status);
  }

  /**
   * Method to verify the state of a transaction using the Blockchain as a source of truth.
   *
   * @param meta - The local transaction to verify on the blockchain.
   * @returns A tuple containing the updated transaction, and whether or not an update was required.
   */
  private async blockchainTransactionStateReconciler(
    meta: TransactionMeta,
  ): Promise<[TransactionMeta, boolean]> {
    const { status, transactionHash } = meta;
    switch (status) {
      case TransactionStatus.confirmed:
        const txReceipt = await query(this.ethQuery, 'getTransactionReceipt', [
          transactionHash,
        ]);

        if (!txReceipt) {
          return [meta, false];
        }

        meta.verifiedOnBlockchain = true;
        meta.transaction.gasUsed = txReceipt.gasUsed;

        // According to the Web3 docs:
        // TRUE if the transaction was successful, FALSE if the EVM reverted the transaction.
        if (Number(txReceipt.status) === 0) {
          const error: Error = new Error(
            'Transaction failed. The transaction was reversed',
          );
          this.failTransaction(meta, error);
          return [meta, false];
        }

        return [meta, true];
      case TransactionStatus.submitted:
        const txObj = await query(this.ethQuery, 'getTransactionByHash', [
          transactionHash,
        ]);

        if (!txObj) {
          const receiptShowsFailedStatus =
            await this.checkTxReceiptStatusIsFailed(transactionHash);

          // Case the txObj is evaluated as false, a second check will
          // determine if the tx failed or it is pending or confirmed
          if (receiptShowsFailedStatus) {
            const error: Error = new Error(
              'Transaction failed. The transaction was dropped or replaced by a new one',
            );
            this.failTransaction(meta, error);
          }
        }

        /* istanbul ignore next */
        if (txObj?.blockNumber) {
          meta.status = TransactionStatus.confirmed;
          this.hub.emit(`${meta.id}:confirmed`, meta);
          return [meta, true];
        }

        return [meta, false];
      default:
        return [meta, false];
    }
  }

  /**
   * Method to check if a tx has failed according to their receipt
   * According to the Web3 docs:
   * TRUE if the transaction was successful, FALSE if the EVM reverted the transaction.
   * The receipt is not available for pending transactions and returns null.
   *
   * @param txHash - The transaction hash.
   * @returns Whether the transaction has failed.
   */
  private async checkTxReceiptStatusIsFailed(
    txHash: string | undefined,
  ): Promise<boolean> {
    const txReceipt = await query(this.ethQuery, 'getTransactionReceipt', [
      txHash,
    ]);
    if (!txReceipt) {
      // Transaction is pending
      return false;
    }
    return Number(txReceipt.status) === 0;
  }

  /**
   * Method to verify the state of transactions using Etherscan as a source of truth.
   *
   * @param remoteTxs - Transactions to reconcile that are from a remote source.
   * @param localTxs - Transactions to reconcile that are local.
   * @returns A tuple containing a boolean indicating whether or not an update was required, and the updated transaction.
   */
  private etherscanTransactionStateReconciler(
    remoteTxs: TransactionMeta[],
    localTxs: TransactionMeta[],
  ): [boolean, TransactionMeta[]] {
    const updatedTxs: TransactionMeta[] = this.getUpdatedTransactions(
      remoteTxs,
      localTxs,
    );

    const newTxs: TransactionMeta[] = this.getNewTransactions(
      remoteTxs,
      localTxs,
    );

    const updatedLocalTxs = localTxs.map((tx: TransactionMeta) => {
      const txIdx = updatedTxs.findIndex(
        ({ transactionHash }) => transactionHash === tx.transactionHash,
      );
      return txIdx === -1 ? tx : updatedTxs[txIdx];
    });

    const updateRequired = newTxs.length > 0 || updatedLocalTxs.length > 0;

    return [updateRequired, [...newTxs, ...updatedLocalTxs]];
  }

  /**
   * Get all transactions that are in the remote transactions array
   * but not in the local transactions array.
   *
   * @param remoteTxs - Array of transactions from remote source.
   * @param localTxs - Array of transactions stored locally.
   * @returns The new transactions.
   */
  private getNewTransactions(
    remoteTxs: TransactionMeta[],
    localTxs: TransactionMeta[],
  ): TransactionMeta[] {
    return remoteTxs.filter((tx) => {
      const alreadyInTransactions = localTxs.find(
        ({ transactionHash }) => transactionHash === tx.transactionHash,
      );
      return !alreadyInTransactions;
    });
  }

  /**
   * Get all the transactions that are locally outdated with respect
   * to a remote source (etherscan or blockchain). The returned array
   * contains the transactions with the updated data.
   *
   * @param remoteTxs - Array of transactions from remote source.
   * @param localTxs - Array of transactions stored locally.
   * @returns The updated transactions.
   */
  private getUpdatedTransactions(
    remoteTxs: TransactionMeta[],
    localTxs: TransactionMeta[],
  ): TransactionMeta[] {
    return remoteTxs.filter((remoteTx) => {
      const isTxOutdated = localTxs.find((localTx) => {
        return (
          remoteTx.transactionHash === localTx.transactionHash &&
          this.isTransactionOutdated(remoteTx, localTx)
        );
      });
      return isTxOutdated;
    });
  }

  /**
   * Verifies if a local transaction is outdated with respect to the remote transaction.
   *
   * @param remoteTx - The remote transaction from Etherscan.
   * @param localTx - The local transaction.
   * @returns Whether the transaction is outdated.
   */
  private isTransactionOutdated(
    remoteTx: TransactionMeta,
    localTx: TransactionMeta,
  ): boolean {
    const statusOutdated = this.isStatusOutdated(
      remoteTx.transactionHash,
      localTx.transactionHash,
      remoteTx.status,
      localTx.status,
    );
    const gasDataOutdated = this.isGasDataOutdated(
      remoteTx.transaction.gasUsed,
      localTx.transaction.gasUsed,
    );
    return statusOutdated || gasDataOutdated;
  }

  /**
   * Verifies if the status of a local transaction is outdated with respect to the remote transaction.
   *
   * @param remoteTxHash - Remote transaction hash.
   * @param localTxHash - Local transaction hash.
   * @param remoteTxStatus - Remote transaction status.
   * @param localTxStatus - Local transaction status.
   * @returns Whether the status is outdated.
   */
  private isStatusOutdated(
    remoteTxHash: string | undefined,
    localTxHash: string | undefined,
    remoteTxStatus: TransactionStatus,
    localTxStatus: TransactionStatus,
  ): boolean {
    return remoteTxHash === localTxHash && remoteTxStatus !== localTxStatus;
  }

  /**
   * Verifies if the gas data of a local transaction is outdated with respect to the remote transaction.
   *
   * @param remoteGasUsed - Remote gas used in the transaction.
   * @param localGasUsed - Local gas used in the transaction.
   * @returns Whether the gas data is outdated.
   */
  private isGasDataOutdated(
    remoteGasUsed: string | undefined,
    localGasUsed: string | undefined,
  ): boolean {
    return remoteGasUsed !== localGasUsed;
  }

  private async requestApproval(txMeta: TransactionMeta): Promise<AddResult> {
    const id = this.getApprovalId(txMeta);
    const { origin } = txMeta;
    const type = ApprovalType.Transaction;
    const requestData = { txId: txMeta.id };

    return (await this.messagingSystem.call(
      'ApprovalController:addRequest',
      {
        id,
        origin: origin || ORIGIN_METAMASK,
        type,
        requestData,
        expectsResult: true,
      },
      true,
    )) as Promise<AddResult>;
  }

  private getTransaction(transactionID: string): TransactionMeta | undefined {
    const { transactions } = this.state;
    return transactions.find(({ id }) => id === transactionID);
  }

  private getApprovalId(txMeta: TransactionMeta) {
    return String(txMeta.id);
  }

  private isTransactionCompleted(transactionid: string): {
    meta?: TransactionMeta;
    isCompleted: boolean;
  } {
    const transaction = this.getTransaction(transactionid);

    if (!transaction) {
      return { meta: undefined, isCompleted: false };
    }

    const isCompleted = this.isLocalFinalState(transaction.status);

    return { meta: transaction, isCompleted };
  }
}

export default TransactionController;<|MERGE_RESOLUTION|>--- conflicted
+++ resolved
@@ -1,16 +1,3 @@
-<<<<<<< HEAD
-import { EventEmitter } from 'events';
-import { addHexPrefix, bufferToHex, BN } from 'ethereumjs-util';
-import { errorCodes, ethErrors } from 'eth-rpc-errors';
-import MethodRegistry from 'eth-method-registry';
-import EthQuery from 'eth-query';
-import Common from '@ethereumjs/common';
-import { TransactionFactory, TypedTransaction } from '@ethereumjs/tx';
-import { v1 as random } from 'uuid';
-import { Mutex } from 'async-mutex';
-import {
-  BaseController,
-=======
 import { Hardfork, Common, type ChainConfig } from '@ethereumjs/common';
 import type { TypedTransaction } from '@ethereumjs/tx';
 import { TransactionFactory } from '@ethereumjs/tx';
@@ -20,7 +7,6 @@
   AddResult,
 } from '@metamask/approval-controller';
 import type {
->>>>>>> 7d0928b5
   BaseConfig,
   BaseState,
   RestrictedControllerMessenger,
@@ -40,27 +26,18 @@
   getEthChainIdHexFromCaipChainId,
   getEthChainIdIntFromCaipChainId,
 } from '@metamask/controller-utils';
-<<<<<<< HEAD
-import { CaipChainId } from '@metamask/utils';
-import {
-  AcceptResultCallbacks,
-  AddApprovalRequest,
-  AddResult,
-} from '@metamask/approval-controller';
-=======
 import EthQuery from '@metamask/eth-query';
 import type {
   BlockTracker,
   NetworkState,
   Provider,
 } from '@metamask/network-controller';
-import type { Hex } from '@metamask/utils';
+import type { CaipChainId } from '@metamask/utils';
 import { Mutex } from 'async-mutex';
 import MethodRegistry from 'eth-method-registry';
 import { errorCodes, ethErrors } from 'eth-rpc-errors';
 import { addHexPrefix, bufferToHex, BN } from 'ethereumjs-util';
 import { EventEmitter } from 'events';
->>>>>>> 7d0928b5
 import NonceTracker from 'nonce-tracker';
 import { v1 as random } from 'uuid';
 
