import { query } from '@metamask/controller-utils';
<<<<<<< HEAD
import EthQuery from '@metamask/eth-query';
import type { NetworkClientConfiguration } from '@metamask/network-controller';
import type { AutoManagedNetworkClient } from '@metamask/network-controller/src/create-auto-managed-network-client';
import type { Hex } from '@metamask/utils';
import { createModuleLogger } from '@metamask/utils';
=======
import type EthQuery from '@metamask/eth-query';
import type {
  BlockTracker,
  NetworkClientId,
} from '@metamask/network-controller';
>>>>>>> 001a6ff2
import EventEmitter from 'events';
import { cloneDeep, merge } from 'lodash';

import { createModuleLogger, projectLogger } from '../logger';
import type { TransactionMeta, TransactionReceipt } from '../types';
import { TransactionStatus, TransactionType } from '../types';

/**
 * We wait this many blocks before emitting a 'transaction-dropped' event
 * This is because we could be talking to a node that is out of sync
 */
const DROPPED_BLOCK_COUNT = 3;

const RECEIPT_STATUS_SUCCESS = '0x1';
const RECEIPT_STATUS_FAILURE = '0x0';
const MAX_RETRY_BLOCK_DISTANCE = 50;

const KNOWN_TRANSACTION_ERRORS = [
  'replacement transaction underpriced',
  'known transaction',
  'gas price too low to replace',
  'transaction with the same hash was already imported',
  'gateway timeout',
  'nonce too low',
];

const log = createModuleLogger(projectLogger, 'pending-transactions');

type SuccessfulTransactionReceipt = TransactionReceipt & {
  blockNumber: string;
  blockHash: string;
};

type Events = {
  'transaction-confirmed': [txMeta: TransactionMeta];
  'transaction-dropped': [txMeta: TransactionMeta];
  'transaction-failed': [txMeta: TransactionMeta, error: Error];
  'transaction-updated': [txMeta: TransactionMeta, note: string];
};

// This interface was created before this ESLint rule was added.
// Convert to a `type` in a future major version.
// eslint-disable-next-line @typescript-eslint/consistent-type-definitions
export interface PendingTransactionTrackerEventEmitter extends EventEmitter {
  on<T extends keyof Events>(
    eventName: T,
    listener: (...args: Events[T]) => void,
  ): this;

  emit<T extends keyof Events>(eventName: T, ...args: Events[T]): boolean;
}

export class PendingTransactionTracker {
  hub: PendingTransactionTrackerEventEmitter;

  #approveTransaction: (transactionId: string) => Promise<void>;

  #beforeCheckPendingTransaction: (transactionMeta: TransactionMeta) => boolean;

  #beforePublish: (transactionMeta: TransactionMeta) => boolean;

  #droppedBlockCountByHash: Map<string, number>;

  #getGlobalLock: (chainId: Hex) => Promise<() => void>;

  #getNetworkClient: () =>
    | AutoManagedNetworkClient<NetworkClientConfiguration>
    | undefined;

  #getTransactions: () => TransactionMeta[];

  #isResubmitEnabled: boolean;

  // TODO: Replace `any` with type
  // eslint-disable-next-line @typescript-eslint/no-explicit-any
  #listener: any;

  #networkClient?: AutoManagedNetworkClient<NetworkClientConfiguration>;

  #publishTransaction: (ethQuery: EthQuery, rawTx: string) => Promise<string>;

  #running: boolean;

  constructor({
    approveTransaction,
    getNetworkClient,
    getTransactions,
    isResubmitEnabled,
    getGlobalLock,
    publishTransaction,
    hooks,
  }: {
    approveTransaction: (transactionId: string) => Promise<void>;
    getNetworkClient: () =>
      | AutoManagedNetworkClient<NetworkClientConfiguration>
      | undefined;
    getTransactions: () => TransactionMeta[];
    isResubmitEnabled?: boolean;
    getGlobalLock: (chainId: Hex) => Promise<() => void>;
    publishTransaction: (ethQuery: EthQuery, rawTx: string) => Promise<string>;
    hooks?: {
      beforeCheckPendingTransaction?: (
        transactionMeta: TransactionMeta,
      ) => boolean;
      beforePublish?: (transactionMeta: TransactionMeta) => boolean;
    };
  }) {
    this.hub = new EventEmitter() as PendingTransactionTrackerEventEmitter;

    this.#approveTransaction = approveTransaction;
    this.#droppedBlockCountByHash = new Map();
    this.#getNetworkClient = getNetworkClient;
    this.#getTransactions = getTransactions;
    this.#isResubmitEnabled = isResubmitEnabled ?? true;
    this.#listener = this.#onLatestBlock.bind(this);
    this.#getGlobalLock = getGlobalLock;
    this.#publishTransaction = publishTransaction;
    this.#running = false;
    this.#beforePublish = hooks?.beforePublish ?? (() => true);
    this.#beforeCheckPendingTransaction =
      hooks?.beforeCheckPendingTransaction ?? (() => true);
  }

  startIfPendingTransactions = () => {
    this.#networkClient = this.#getNetworkClient();

    if (!this.#networkClient) {
      log('Unable to start as network client is not available');
      return;
    }

    const pendingTransactions = this.#getPendingTransactions(
      this.#networkClient.configuration.chainId,
    );

    if (pendingTransactions.length) {
      this.#start(this.#networkClient);
    } else {
      this.stop();
    }
  };

  /**
   * Force checks the network if the given transaction is confirmed and updates its status.
   *
   * @param txMeta - The transaction to check
   */
  async forceCheckTransaction(txMeta: TransactionMeta) {
    let releaseLock: (() => void) | undefined;

    try {
      const networkClient = this.#getNetworkClient();

      if (!networkClient) {
        log(
          'Cannot force check transaction as network client not available',
          txMeta.id,
        );
        return;
      }

      releaseLock = await this.#getGlobalLock(
        networkClient.configuration.chainId,
      );

      const ethQuery = new EthQuery(networkClient.provider);

      await this.#checkTransaction(
        txMeta,
        ethQuery,
        networkClient.configuration.chainId,
      );
    } catch (error) {
      /* istanbul ignore next */
      log('Failed to force check transaction', error);
    } finally {
      releaseLock?.();
    }
  }

  #start(networkClient: AutoManagedNetworkClient<NetworkClientConfiguration>) {
    if (this.#running) {
      return;
    }

    networkClient.blockTracker.on('latest', this.#listener);
    this.#running = true;

    log('Started polling');
  }

  stop() {
    if (!this.#running) {
      return;
    }

    this.#networkClient?.blockTracker?.removeListener('latest', this.#listener);
    this.#networkClient = undefined;
    this.#running = false;

    log('Stopped polling');
  }

  async #onLatestBlock(latestBlockNumber: string) {
    try {
      const networkClient = this.#getNetworkClient();

      if (!networkClient) {
        log('Cannot process latest block as network client not available');
        return;
      }

      const releaseLock = await this.#getGlobalLock(
        networkClient.configuration.chainId,
      );

      try {
        await this.#checkTransactions(networkClient);
      } catch (error) {
        /* istanbul ignore next */
        log('Failed to check transactions', error);
      } finally {
        releaseLock();
      }

      try {
        await this.#resubmitTransactions(latestBlockNumber, networkClient);
      } catch (error) {
        /* istanbul ignore next */
        log('Failed to resubmit transactions', error);
      }
    } catch (error) {
      log('Failed to process latest block', error);
    }
  }

  async #checkTransactions(
    networkClient: AutoManagedNetworkClient<NetworkClientConfiguration>,
  ) {
    log('Checking transactions');

    const pendingTransactions = this.#getPendingTransactions(
      networkClient.configuration.chainId,
    );

    if (!pendingTransactions.length) {
      log('No pending transactions to check');
      return;
    }

    log('Found pending transactions to check', {
      count: pendingTransactions.length,
      ids: pendingTransactions.map((tx) => tx.id),
    });

    const ethQuery = new EthQuery(networkClient.provider);

    await Promise.all(
      pendingTransactions.map((tx) =>
        this.#checkTransaction(
          tx,
          ethQuery,
          networkClient.configuration.chainId,
        ),
      ),
    );
  }

  async #resubmitTransactions(
    latestBlockNumber: string,
    networkClient: AutoManagedNetworkClient<NetworkClientConfiguration>,
  ) {
    if (!this.#isResubmitEnabled || !this.#running) {
      return;
    }

    log('Resubmitting transactions');

    const pendingTransactions = this.#getPendingTransactions(
      networkClient.configuration.chainId,
    );

    if (!pendingTransactions.length) {
      log('No pending transactions to resubmit');
      return;
    }

    log('Found pending transactions to resubmit', {
      count: pendingTransactions.length,
      ids: pendingTransactions.map((tx) => tx.id),
    });

    const ethQuery = new EthQuery(networkClient.provider);

    for (const txMeta of pendingTransactions) {
      try {
        await this.#resubmitTransaction(txMeta, latestBlockNumber, ethQuery);
        // TODO: Replace `any` with type
        // eslint-disable-next-line @typescript-eslint/no-explicit-any
      } catch (error: any) {
        /* istanbul ignore next */
        const errorMessage =
          error.value?.message?.toLowerCase() || error.message.toLowerCase();

        if (this.#isKnownTransactionError(errorMessage)) {
          log('Ignoring known transaction error', errorMessage);
          return;
        }

        this.#warnTransaction(
          txMeta,
          error.message,
          'There was an error when resubmitting this transaction.',
        );
      }
    }
  }

  #isKnownTransactionError(errorMessage: string) {
    return KNOWN_TRANSACTION_ERRORS.some((knownError) =>
      errorMessage.includes(knownError),
    );
  }

  async #resubmitTransaction(
    txMeta: TransactionMeta,
    latestBlockNumber: string,
    ethQuery: EthQuery | undefined,
  ) {
    if (!this.#isResubmitDue(txMeta, latestBlockNumber)) {
      return;
    }

<<<<<<< HEAD
    log('Resubmitting transaction', txMeta.id);

    const { id, rawTx } = txMeta;
=======
    const { rawTx } = txMeta;
>>>>>>> 001a6ff2

    if (!this.#beforePublish(txMeta)) {
      return;
    }

    if (!rawTx?.length) {
      log('Approving transaction as no raw value');
      await this.#approveTransaction(txMeta.id);
      return;
    }

    if (!ethQuery) {
      log('Cannot resubmit transaction as provider not available', id);
      return;
    }

    await this.#publishTransaction(ethQuery, rawTx);

    const retryCount = (txMeta.retryCount ?? 0) + 1;

    this.#updateTransaction(
      merge({}, txMeta, { retryCount }),
      'PendingTransactionTracker:transaction-retry - Retry count increased',
    );
  }

  #isResubmitDue(txMeta: TransactionMeta, latestBlockNumber: string): boolean {
    const txMetaWithFirstRetryBlockNumber = cloneDeep(txMeta);

    if (!txMetaWithFirstRetryBlockNumber.firstRetryBlockNumber) {
      txMetaWithFirstRetryBlockNumber.firstRetryBlockNumber = latestBlockNumber;

      this.#updateTransaction(
        txMetaWithFirstRetryBlockNumber,
        'PendingTransactionTracker:#isResubmitDue - First retry block number set',
      );
    }

    const { firstRetryBlockNumber } = txMetaWithFirstRetryBlockNumber;

    const blocksSinceFirstRetry =
      Number.parseInt(latestBlockNumber, 16) -
      Number.parseInt(firstRetryBlockNumber, 16);

    const retryCount = txMeta.retryCount || 0;

    // Exponential backoff to limit retries at publishing
    // Capped at ~15 minutes between retries
    const requiredBlocksSinceFirstRetry = Math.min(
      MAX_RETRY_BLOCK_DISTANCE,
      Math.pow(2, retryCount),
    );

    return blocksSinceFirstRetry >= requiredBlocksSinceFirstRetry;
  }

  async #checkTransaction(
    txMeta: TransactionMeta,
    ethQuery: EthQuery,
    chainId: Hex,
  ) {
    const { hash, id } = txMeta;

    if (!hash && this.#beforeCheckPendingTransaction(txMeta)) {
      const error = new Error(
        'We had an error while submitting this transaction, please try again.',
      );

      error.name = 'NoTxHashError';

      this.#failTransaction(txMeta, error);

      return;
    }

    if (this.#isNonceTaken(txMeta, chainId)) {
      log('Nonce already taken', id);
      this.#dropTransaction(txMeta);
      return;
    }

    try {
      const receipt = await this.#getTransactionReceipt(ethQuery, hash);
      const isSuccess = receipt?.status === RECEIPT_STATUS_SUCCESS;
      const isFailure = receipt?.status === RECEIPT_STATUS_FAILURE;

      if (isFailure) {
        log('Transaction receipt has failed status');

        this.#failTransaction(
          txMeta,
          new Error('Transaction dropped or replaced'),
        );

        return;
      }

      const { blockNumber, blockHash } = receipt || {};

      if (isSuccess && blockNumber && blockHash) {
        await this.#onTransactionConfirmed(
          txMeta,
          {
            ...receipt,
            blockNumber,
            blockHash,
          },
          ethQuery,
        );

        return;
      }
      // TODO: Replace `any` with type
      // eslint-disable-next-line @typescript-eslint/no-explicit-any
    } catch (error: any) {
      log('Failed to check transaction', id, error);

      this.#warnTransaction(
        txMeta,
        error.message,
        'There was a problem loading this transaction.',
      );

      return;
    }

    if (await this.#isTransactionDropped(txMeta, ethQuery)) {
      this.#dropTransaction(txMeta);
    }
  }

  async #onTransactionConfirmed(
    txMeta: TransactionMeta,
    receipt: SuccessfulTransactionReceipt,
    ethQuery: EthQuery,
  ) {
    const { id } = txMeta;
    const { blockHash } = receipt;

    log('Transaction confirmed', id);

    const { baseFeePerGas, timestamp: blockTimestamp } =
      await this.#getBlockByHash(blockHash, false, ethQuery);

    const updatedTxMeta = cloneDeep(txMeta);
    updatedTxMeta.baseFeePerGas = baseFeePerGas;
    updatedTxMeta.blockTimestamp = blockTimestamp;
    updatedTxMeta.status = TransactionStatus.confirmed;
    updatedTxMeta.txParams = {
      ...updatedTxMeta.txParams,
      gasUsed: receipt.gasUsed,
    };
    updatedTxMeta.txReceipt = receipt;
    updatedTxMeta.verifiedOnBlockchain = true;

    this.#updateTransaction(
      updatedTxMeta,
      'PendingTransactionTracker:#onTransactionConfirmed - Transaction confirmed',
    );

    this.hub.emit('transaction-confirmed', updatedTxMeta);
  }

  async #isTransactionDropped(txMeta: TransactionMeta, ethQuery: EthQuery) {
    const {
      hash,
      id,
      txParams: { nonce, from },
    } = txMeta;

    /* istanbul ignore next */
    if (!nonce || !hash) {
      return false;
    }

    const networkNextNonceHex = await this.#getNetworkTransactionCount(
      from,
      ethQuery,
    );

    const networkNextNonceNumber = parseInt(networkNextNonceHex, 16);
    const nonceNumber = parseInt(nonce, 16);

    if (nonceNumber >= networkNextNonceNumber) {
      return false;
    }

    let droppedBlockCount = this.#droppedBlockCountByHash.get(hash);

    if (droppedBlockCount === undefined) {
      droppedBlockCount = 0;
      this.#droppedBlockCountByHash.set(hash, droppedBlockCount);
    }

    if (droppedBlockCount < DROPPED_BLOCK_COUNT) {
      log('Incrementing dropped block count', { id, droppedBlockCount });
      this.#droppedBlockCountByHash.set(hash, droppedBlockCount + 1);
      return false;
    }

    log('Hit dropped block count', id);

    this.#droppedBlockCountByHash.delete(hash);
    return true;
  }

  #isNonceTaken(txMeta: TransactionMeta, chainId: Hex): boolean {
    const { id, txParams } = txMeta;

    return this.#getCurrentChainTransactions(chainId).some(
      (tx) =>
        tx.id !== id &&
        tx.txParams.from === txParams.from &&
        tx.status === TransactionStatus.confirmed &&
        tx.txParams.nonce === txParams.nonce &&
        tx.type !== TransactionType.incoming,
    );
  }

  #getPendingTransactions(chainId: Hex): TransactionMeta[] {
    return this.#getCurrentChainTransactions(chainId).filter(
      (tx) =>
        tx.status === TransactionStatus.submitted &&
        !tx.verifiedOnBlockchain &&
        !tx.isUserOperation,
    );
  }

  #warnTransaction(txMeta: TransactionMeta, error: string, message: string) {
    this.#updateTransaction(
      {
        ...txMeta,
        warning: { error, message },
      },
      'PendingTransactionTracker:#warnTransaction - Warning added',
    );
  }

  #failTransaction(txMeta: TransactionMeta, error: Error) {
    log('Transaction failed', txMeta.id, error);
    this.hub.emit('transaction-failed', txMeta, error);
  }

  #dropTransaction(txMeta: TransactionMeta) {
    log('Transaction dropped', txMeta.id);
    this.hub.emit('transaction-dropped', txMeta);
  }

  #updateTransaction(txMeta: TransactionMeta, note: string) {
    this.hub.emit('transaction-updated', txMeta, note);
  }

  async #getTransactionReceipt(
    ethQuery: EthQuery,
    txHash?: string,
  ): Promise<TransactionReceipt | undefined> {
    return await query(ethQuery, 'getTransactionReceipt', [txHash]);
  }

  async #getBlockByHash(
    blockHash: string,
    includeTransactionDetails: boolean,
    ethQuery: EthQuery,
    // TODO: Replace `any` with type
    // eslint-disable-next-line @typescript-eslint/no-explicit-any
  ): Promise<any> {
    return await query(ethQuery, 'getBlockByHash', [
      blockHash,
      includeTransactionDetails,
    ]);
  }

  async #getNetworkTransactionCount(
    address: string,
    ethQuery: EthQuery,
  ): Promise<string> {
    return await query(ethQuery, 'getTransactionCount', [address]);
  }

  #getCurrentChainTransactions(currentChainId: Hex): TransactionMeta[] {
    return this.#getTransactions().filter(
      (tx) => tx.chainId === currentChainId,
    );
  }
}<|MERGE_RESOLUTION|>--- conflicted
+++ resolved
@@ -1,21 +1,13 @@
 import { query } from '@metamask/controller-utils';
-<<<<<<< HEAD
 import EthQuery from '@metamask/eth-query';
 import type { NetworkClientConfiguration } from '@metamask/network-controller';
 import type { AutoManagedNetworkClient } from '@metamask/network-controller/src/create-auto-managed-network-client';
 import type { Hex } from '@metamask/utils';
 import { createModuleLogger } from '@metamask/utils';
-=======
-import type EthQuery from '@metamask/eth-query';
-import type {
-  BlockTracker,
-  NetworkClientId,
-} from '@metamask/network-controller';
->>>>>>> 001a6ff2
 import EventEmitter from 'events';
 import { cloneDeep, merge } from 'lodash';
 
-import { createModuleLogger, projectLogger } from '../logger';
+import { projectLogger } from '../logger';
 import type { TransactionMeta, TransactionReceipt } from '../types';
 import { TransactionStatus, TransactionType } from '../types';
 
@@ -345,13 +337,9 @@
       return;
     }
 
-<<<<<<< HEAD
     log('Resubmitting transaction', txMeta.id);
 
     const { id, rawTx } = txMeta;
-=======
-    const { rawTx } = txMeta;
->>>>>>> 001a6ff2
 
     if (!this.#beforePublish(txMeta)) {
       return;
