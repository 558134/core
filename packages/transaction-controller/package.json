{
  "name": "@metamask/transaction-controller",
  "version": "28.1.1",
  "description": "Stores transactions alongside their periodically updated statuses and manages interactions such as approval and cancellation",
  "keywords": [
    "MetaMask",
    "Ethereum"
  ],
  "homepage": "https://github.com/MetaMask/core/tree/main/packages/transaction-controller#readme",
  "bugs": {
    "url": "https://github.com/MetaMask/core/issues"
  },
  "repository": {
    "type": "git",
    "url": "https://github.com/MetaMask/core.git"
  },
  "license": "MIT",
  "sideEffects": false,
  "exports": {
    ".": {
      "import": "./dist/index.mjs",
      "require": "./dist/index.js",
      "types": "./dist/types/index.d.ts"
    },
    "./package.json": "./package.json"
  },
  "main": "./dist/index.js",
  "types": "./dist/types/index.d.ts",
  "files": [
    "dist/"
  ],
  "scripts": {
    "build": "tsup --config ../../tsup.config.ts --tsconfig ./tsconfig.build.json --clean",
    "build:docs": "typedoc",
    "changelog:update": "../../scripts/update-changelog.sh @metamask/transaction-controller",
    "changelog:validate": "../../scripts/validate-changelog.sh @metamask/transaction-controller",
    "publish:preview": "yarn npm publish --tag preview",
    "test": "jest --reporters=jest-silent-reporter",
    "test:clean": "jest --clearCache",
    "test:verbose": "jest --verbose",
    "test:watch": "jest --watch"
  },
  "dependencies": {
    "@ethereumjs/common": "^3.2.0",
    "@ethereumjs/tx": "^4.2.0",
    "@ethereumjs/util": "^8.1.0",
    "@ethersproject/abi": "^5.7.0",
    "@ethersproject/contracts": "^5.7.0",
    "@ethersproject/providers": "^5.7.0",
<<<<<<< HEAD
    "@metamask/approval-controller": "^6.0.2",
    "@metamask/base-controller": "^5.0.2",
=======
    "@metamask/accounts-controller": "^13.0.0",
    "@metamask/approval-controller": "^6.0.1",
    "@metamask/base-controller": "^5.0.1",
>>>>>>> a9ec2a02
    "@metamask/controller-utils": "^9.1.0",
    "@metamask/eth-query": "^4.0.0",
    "@metamask/gas-fee-controller": "^15.1.1",
    "@metamask/metamask-eth-abis": "^3.1.1",
    "@metamask/network-controller": "^18.1.0",
    "@metamask/rpc-errors": "^6.2.1",
    "@metamask/utils": "^8.3.0",
    "async-mutex": "^0.2.6",
    "bn.js": "^5.2.1",
    "eth-method-registry": "^4.0.0",
    "fast-json-patch": "^3.1.1",
    "lodash": "^4.17.21",
    "nonce-tracker": "^3.0.0",
    "uuid": "^8.3.2"
  },
  "devDependencies": {
    "@babel/runtime": "^7.23.9",
    "@metamask/auto-changelog": "^3.4.4",
    "@metamask/ethjs-provider-http": "^0.3.0",
    "@metamask/keyring-api": "^6.0.0",
    "@types/bn.js": "^5.1.5",
    "@types/jest": "^27.4.1",
    "@types/node": "^16.18.54",
    "deepmerge": "^4.2.2",
    "immer": "^9.0.6",
    "jest": "^27.5.1",
    "nock": "^13.3.1",
    "sinon": "^9.2.4",
    "ts-jest": "^27.1.4",
    "typedoc": "^0.24.8",
    "typedoc-plugin-missing-exports": "^2.0.0",
    "typescript": "~4.9.5"
  },
  "peerDependencies": {
    "@babel/runtime": "^7.23.9",
    "@metamask/accounts-controller": "^13.0.0",
    "@metamask/approval-controller": "^6.0.0",
    "@metamask/gas-fee-controller": "^15.0.0",
    "@metamask/network-controller": "^18.0.0"
  },
  "engines": {
    "node": ">=16.0.0"
  },
  "publishConfig": {
    "access": "public",
    "registry": "https://registry.npmjs.org/"
  }
}<|MERGE_RESOLUTION|>--- conflicted
+++ resolved
@@ -47,14 +47,9 @@
     "@ethersproject/abi": "^5.7.0",
     "@ethersproject/contracts": "^5.7.0",
     "@ethersproject/providers": "^5.7.0",
-<<<<<<< HEAD
+    "@metamask/accounts-controller": "^14.0.0",
     "@metamask/approval-controller": "^6.0.2",
     "@metamask/base-controller": "^5.0.2",
-=======
-    "@metamask/accounts-controller": "^13.0.0",
-    "@metamask/approval-controller": "^6.0.1",
-    "@metamask/base-controller": "^5.0.1",
->>>>>>> a9ec2a02
     "@metamask/controller-utils": "^9.1.0",
     "@metamask/eth-query": "^4.0.0",
     "@metamask/gas-fee-controller": "^15.1.1",
