--- conflicted
+++ resolved
@@ -27,14 +27,10 @@
   isPlainObject,
 } from '@metamask/utils';
 import { strict as assert } from 'assert';
-<<<<<<< HEAD
+import type { Logger } from 'loglevel';
 import * as URI from 'uri-js';
 import { inspect } from 'util';
 import { v4 as uuidV4 } from 'uuid';
-=======
-import type { Logger } from 'loglevel';
-import { v4 as random } from 'uuid';
->>>>>>> f02c5209
 
 import { INFURA_BLOCKED_KEY, NetworkStatus } from './constants';
 import type {
@@ -744,30 +740,25 @@
     | AutoManagedNetworkClient<CustomNetworkClientConfiguration>
     | AutoManagedNetworkClient<InfuraNetworkClientConfiguration>;
 
-<<<<<<< HEAD
+  #log: Logger | undefined;
+
   #networkConfigurationsByNetworkClientId: Map<
     NetworkClientId,
     NetworkConfiguration
   >;
 
-  constructor({ messenger, state, infuraProjectId }: NetworkControllerOptions) {
+  constructor({
+    messenger,
+    state,
+    infuraProjectId,
+    log,
+  }: NetworkControllerOptions) {
     const initialState = { ...getDefaultNetworkControllerState(), ...state };
     validateNetworkControllerState(initialState);
     if (!infuraProjectId || typeof infuraProjectId !== 'string') {
       throw new Error('Invalid Infura project ID');
     }
 
-=======
-  #log: Logger | undefined;
-
-  constructor({
-    messenger,
-    state,
-    infuraProjectId,
-    trackMetaMetricsEvent,
-    log,
-  }: NetworkControllerOptions) {
->>>>>>> f02c5209
     super({
       name: controllerName,
       metadata: {
@@ -789,6 +780,8 @@
     });
 
     this.#infuraProjectId = infuraProjectId;
+    this.#log = log;
+
     this.#previouslySelectedNetworkClientId =
       this.state.selectedNetworkClientId;
     this.#networkConfigurationsByNetworkClientId =
@@ -860,14 +853,6 @@
       `${this.name}:getSelectedNetworkClient`,
       this.getSelectedNetworkClient.bind(this),
     );
-<<<<<<< HEAD
-=======
-
-    this.#previouslySelectedNetworkClientId =
-      this.state.selectedNetworkClientId;
-
-    this.#log = log;
->>>>>>> f02c5209
   }
 
   /**
