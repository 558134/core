<<<<<<< HEAD
export type {
  Block,
  NetworkMetadata,
  NetworkConfiguration,
  BuiltInNetworkClientId,
  CustomNetworkClientId,
  NetworkClientId,
  NetworksMetadata,
  NetworkState,
  BlockTrackerProxy,
  ProviderProxy,
  AddNetworkFields,
  UpdateNetworkFields,
  NetworkControllerStateChangeEvent,
  NetworkControllerNetworkWillChangeEvent,
  NetworkControllerNetworkDidChangeEvent,
  NetworkControllerInfuraIsBlockedEvent,
  NetworkControllerInfuraIsUnblockedEvent,
  NetworkControllerEvents,
  NetworkControllerGetStateAction,
  NetworkControllerGetEthQueryAction,
  NetworkControllerGetNetworkClientByIdAction,
  NetworkControllerGetSelectedNetworkClientAction,
  NetworkControllerGetEIP1559CompatibilityAction,
  NetworkControllerFindNetworkClientIdByChainIdAction,
  NetworkControllerSetProviderTypeAction,
  NetworkControllerSetActiveNetworkAction,
  NetworkControllerGetNetworkConfigurationByNetworkClientId,
  NetworkControllerActions,
  NetworkControllerMessenger,
  NetworkControllerOptions,
} from './NetworkController';
export {
  getDefaultNetworkControllerState,
  knownKeysOf,
  NetworkController,
  RpcEndpointType,
} from './NetworkController';
=======
export type { AutoManagedNetworkClient } from './create-auto-managed-network-client';
export * from './NetworkController';
>>>>>>> cc09e4e9
export * from './constants';
export type { BlockTracker, Provider } from './types';
export type {
  NetworkClientConfiguration,
  InfuraNetworkClientConfiguration,
  CustomNetworkClientConfiguration,
} from './types';
export { NetworkClientType } from './types';
export type { NetworkClient } from './create-network-client';<|MERGE_RESOLUTION|>--- conflicted
+++ resolved
@@ -1,4 +1,4 @@
-<<<<<<< HEAD
+export type { AutoManagedNetworkClient } from './create-auto-managed-network-client';
 export type {
   Block,
   NetworkMetadata,
@@ -37,10 +37,6 @@
   NetworkController,
   RpcEndpointType,
 } from './NetworkController';
-=======
-export type { AutoManagedNetworkClient } from './create-auto-managed-network-client';
-export * from './NetworkController';
->>>>>>> cc09e4e9
 export * from './constants';
 export type { BlockTracker, Provider } from './types';
 export type {
