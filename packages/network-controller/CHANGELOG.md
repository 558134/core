--- conflicted
+++ resolved
@@ -7,7 +7,6 @@
 
 ## [Unreleased]
 
-<<<<<<< HEAD
 ### Added
 
 - **BREAKING:** Add `networkConfigurationsByChainId` to `NetworkState` (type: `Record<Hex, NetworkConfiguration>`) ([#4268](https://github.com/MetaMask/core/pull/4286))
@@ -15,24 +14,14 @@
   - If no initial state or this property is not included in initial state, the default value of this property will now include configurations for known Infura networks (Mainnet, Goerli, Sepolia, Linea Goerli, Linea Sepolia, and Linea Mainnet) by default.
 - Add `getNetworkConfigurationByChainId` method and `NetworkController:getNetworkConfigurationByChainId` messenger action ([#4268](https://github.com/MetaMask/core/pull/4286))
 - Add `addNetwork`, which replaces one half of `upsertNetworkConfiguration` and can be used to add new network clients for a chain ([#4268](https://github.com/MetaMask/core/pull/4286))
+  - It's worth noting that this method now publishes a `NetworkController:networkAdded` event instead of calling a `trackMetaMetricsEvent` callback. It is expected that you will subscribe to this event and create a MetaMetrics event yourself.
 - Add `updateNetwork`, which replaces one half of `upsertNetworkConfiguration` and can be used to recreate the network clients for an existing chain based on an updated configuration ([#4268](https://github.com/MetaMask/core/pull/4286))
 - Add `removeNetwork`, which replaces `removeNetworkConfiguration` and can be used to remove existing network clients for a chain ([#4268](https://github.com/MetaMask/core/pull/4286))
 - Add `getDefaultNetworkControllerState` function, which replaces `defaultState` and matches patterns in other controllers ([#4268](https://github.com/MetaMask/core/pull/4286))
 - Add `RpcEndpointType` type ([#4268](https://github.com/MetaMask/core/pull/4286))
-=======
-## [20.0.0]
-
-### Added
-
-- Add a new `log` argument to the constructor ([#4440](https://github.com/MetaMask/core/pull/4440))
-  - The new `log` argument must be a `Logger` object from the `loglevel` package and will be used to log a message when we fail to connect to a network or the network responds with an unknown error
->>>>>>> f02c5209
-
-### Changed
-
-- **BREAKING:** Update `networksMetadata` state property so that the keys in the object will only ever be network client IDs and not RPC URLs ([#4254](https://github.com/MetaMask/core/pull/4254))
-  - Some keys could have been RPC URLs if the initial network controller state had a `providerConfig` with an empty `id`, but since `providerConfig` is being removed, that won't happen anymore.
-<<<<<<< HEAD
+
+### Changed
+
 - **BREAKING:** Replace `NetworkConfiguration` type with a new definition ([#4268](https://github.com/MetaMask/core/pull/4286))
   - A network configuration no longer represents a single RPC endpoint but rather a collection of RPC endpoints that can all be used to interface with a single chain.
   - The only property that has been retained on this type is `chainId`.
@@ -52,20 +41,33 @@
 - **BREAKING:** Update `getNetworkConfigurationByNetworkClientId` so that when given an Infura network name (that is, a value from `InfuraNetworkType`), it will return a masked version of the RPC endpoint URL for the associated Infura network ([#4268](https://github.com/MetaMask/core/pull/4286))
   - If you want the unmasked version, you'll need the `url` property from the network _client_ configuration, which you can get by calling `getNetworkClientById` and then accessing the `configuration` property off of the network client.
 - **BREAKING:** Update `loadBackup` to take and update `networkConfigurationsByChainId` instead of `networkConfigurations` ([#4268](https://github.com/MetaMask/core/pull/4286))
-=======
-- Bump `@metamask/eth-block-tracker` to `^9.0.3` ([#4418](https://github.com/MetaMask/core/pull/4418))
-- Bump `@metamask/eth-json-rpc-provider` to `^4.1.0` ([#4508](https://github.com/MetaMask/core/pull/4508))
->>>>>>> f02c5209
 
 ### Removed
 
-- **BREAKING:** Remove `providerConfig` property from state along with `ProviderConfig` type and `NetworkController:getProviderConfig` messenger action ([#4254](https://github.com/MetaMask/core/pull/4254))
-  - The best way to obtain the equivalent configuration object, e.g. to access the chain ID of the currently selected network, is to get `selectedNetworkClientId` from state, pass this to the `NetworkController:getNetworkClientId` messenger action, and then use the `configuration` property on the network client.
 - **BREAKING:** Remove `networkConfigurations` from `NetworkState`, which has been replaced with `networkConfigurationsByChainId` ([#4268](https://github.com/MetaMask/core/pull/4286))
 - **BREAKING:** Remove `upsertNetworkConfiguration` and `removeNetworkConfiguration`, which have been replaced with `addNetwork`, `updateNetwork`, and `removeNetwork` ([#4268](https://github.com/MetaMask/core/pull/4286))
 - **BREAKING:** Remove `defaultState`, which has been replaced with `getDefaultNetworkControllerState` ([#4268](https://github.com/MetaMask/core/pull/4286))
 - **BREAKING:** Remove `trackMetaMetricsEvent` option from the NetworkController constructor ([#4268](https://github.com/MetaMask/core/pull/4286))
   - Previously, this was used in `upsertNetworkConfiguration` to create a MetaMetrics event when a new network was added. This can now be achieved by subscribing to the `NetworkController:networkAdded` event.
+
+## [20.0.0]
+
+### Added
+
+- Add a new `log` argument to the constructor ([#4440](https://github.com/MetaMask/core/pull/4440))
+  - The new `log` argument must be a `Logger` object from the `loglevel` package and will be used to log a message when we fail to connect to a network or the network responds with an unknown error
+
+### Changed
+
+- **BREAKING:** Update `networksMetadata` state property so that the keys in the object will only ever be network client IDs and not RPC URLs ([#4254](https://github.com/MetaMask/core/pull/4254))
+  - Some keys could have been RPC URLs if the initial network controller state had a `providerConfig` with an empty `id`, but since `providerConfig` is being removed, that won't happen anymore.
+- Bump `@metamask/eth-block-tracker` to `^9.0.3` ([#4418](https://github.com/MetaMask/core/pull/4418))
+- Bump `@metamask/eth-json-rpc-provider` to `^4.1.0` ([#4508](https://github.com/MetaMask/core/pull/4508))
+
+### Removed
+
+- **BREAKING:** Remove `providerConfig` property from state along with `ProviderConfig` type and `NetworkController:getProviderConfig` messenger action ([#4254](https://github.com/MetaMask/core/pull/4254))
+  - The best way to obtain the equivalent configuration object, e.g. to access the chain ID of the currently selected network, is to get `selectedNetworkClientId` from state, pass this to the `NetworkController:getNetworkClientId` messenger action, and then use the `configuration` property on the network client.
 
 ## [19.0.0]
 
