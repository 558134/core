--- conflicted
+++ resolved
@@ -1,15 +1,11 @@
-<<<<<<< HEAD
-import type { CaipChainId } from '@metamask/utils';
-=======
 import type { BaseConfig, BaseState } from '@metamask/base-controller';
 import { BaseController } from '@metamask/base-controller';
->>>>>>> 7d0928b5
 import {
   normalizeEnsName,
   isValidHexAddress,
   toChecksumHexAddress,
 } from '@metamask/controller-utils';
-import type { Hex } from '@metamask/utils';
+import type { CaipChainId } from '@metamask/utils';
 
 /**
  * @type ContactEntry
