--- conflicted
+++ resolved
@@ -48,13 +48,8 @@
     "@metamask/eth-hd-keyring": "^7.0.1",
     "@metamask/eth-sig-util": "^7.0.1",
     "@metamask/eth-simple-keyring": "^6.0.1",
-<<<<<<< HEAD
-    "@metamask/keyring-api": "^6.1.1",
+    "@metamask/keyring-api": "^6.3.1",
     "@metamask/message-manager": "^10.0.0",
-=======
-    "@metamask/keyring-api": "^6.3.1",
-    "@metamask/message-manager": "^8.0.2",
->>>>>>> e01842de
     "@metamask/utils": "^8.3.0",
     "async-mutex": "^0.5.0",
     "ethereumjs-wallet": "^1.0.1",
