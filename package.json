{
  "name": "@metamask/core-monorepo",
  "version": "125.0.0",
  "private": true,
  "description": "Monorepo for packages shared between MetaMask clients",
  "repository": {
    "type": "git",
    "url": "https://github.com/MetaMask/core.git"
  },
  "files": [],
  "workspaces": [
    "packages/*"
  ],
  "scripts": {
    "build": "yarn run build:source && yarn run build:types",
    "build:clean": "rimraf dist '**/*.tsbuildinfo' && yarn build",
    "build:docs": "yarn workspaces foreach --parallel --interlaced --verbose run build:docs",
    "build:source": "yarn workspaces foreach --exclude @metamask/core-monorepo --parallel --interlaced --verbose run build",
    "build:types": "tsc --build tsconfig.build.json --verbose",
    "build:watch": "yarn run build --watch",
    "changelog:update": "yarn workspaces foreach --parallel --interlaced --verbose run changelog:update",
    "changelog:validate": "yarn workspaces foreach --parallel --interlaced --verbose run changelog:validate",
    "child-workspace-package-names-as-json": "ts-node scripts/child-workspace-package-names-as-json.ts",
    "create-package": "ts-node scripts/create-package",
    "lint": "yarn lint:eslint && yarn lint:misc --check && yarn constraints && yarn lint:dependencies",
    "lint:dependencies": "depcheck && yarn dedupe --check",
    "lint:dependencies:fix": "depcheck && yarn dedupe",
    "lint:eslint": "eslint . --cache --ext js,ts",
    "lint:fix": "yarn lint:eslint --fix && yarn lint:misc --write && yarn constraints --fix && yarn lint:dependencies:fix",
    "lint:misc": "prettier '**/*.json' '**/*.md' '!**/CHANGELOG.old.md' '**/*.yml' '!.yarnrc.yml' '!merged-packages/**' --ignore-path .gitignore",
    "prepack": "./scripts/prepack.sh",
    "prepare-preview-builds": "./scripts/prepare-preview-builds.sh",
    "publish-previews": "yarn workspaces foreach --parallel --verbose run publish:preview",
    "setup": "yarn install",
    "test": "yarn test:scripts --silent --collectCoverage=false --reporters=jest-silent-reporter && yarn test:packages",
    "test:clean": "yarn workspaces foreach --parallel --verbose run test:clean && yarn test",
    "test:packages": "yarn test:verbose --silent --collectCoverage=false --reporters=jest-silent-reporter",
    "test:scripts": "yarn jest --config ./jest.config.scripts.js --silent",
    "test:verbose": "yarn workspaces foreach --parallel --verbose run test:verbose",
    "update-readme-content": "ts-node scripts/update-readme-content.ts"
  },
  "simple-git-hooks": {
    "pre-push": "yarn lint"
  },
  "resolutions": {
    "tsup@^8.0.2": "patch:tsup@npm%3A8.0.2#./.yarn/patches/tsup-npm-8.0.2-86e40f68a7.patch"
  },
  "devDependencies": {
    "@babel/core": "^7.23.5",
    "@babel/plugin-transform-modules-commonjs": "^7.23.3",
    "@babel/preset-typescript": "^7.23.3",
    "@lavamoat/allow-scripts": "^3.0.2",
    "@metamask/create-release-branch": "^3.0.0",
    "@metamask/eslint-config": "^12.2.0",
    "@metamask/eslint-config-jest": "^12.1.0",
    "@metamask/eslint-config-nodejs": "^12.1.0",
    "@metamask/eslint-config-typescript": "^12.1.0",
    "@metamask/eth-json-rpc-provider": "^3.0.1",
    "@metamask/json-rpc-engine": "^8.0.1",
    "@metamask/utils": "^8.3.0",
    "@types/jest": "^27.4.1",
    "@types/node": "^16.18.54",
    "@typescript-eslint/eslint-plugin": "^5.62.0",
    "@typescript-eslint/parser": "^5.62.0",
    "babel-jest": "^27.5.1",
    "depcheck": "^1.4.7",
    "eslint": "^8.44.0",
    "eslint-config-prettier": "^8.5.0",
    "eslint-import-resolver-typescript": "^2.5.0",
    "eslint-interactive": "^10.8.0",
    "eslint-plugin-import": "2.26.0",
    "eslint-plugin-jest": "^27.1.5",
    "eslint-plugin-jsdoc": "^39.9.1",
    "eslint-plugin-n": "^15.7.0",
    "eslint-plugin-prettier": "^4.2.1",
    "eslint-plugin-promise": "^6.1.1",
    "eth-block-tracker": "^8.0.0",
    "execa": "^5.0.0",
    "isomorphic-fetch": "^3.0.0",
    "jest": "^27.5.1",
    "jest-silent-reporter": "^0.5.0",
    "nock": "^13.3.1",
    "prettier": "^2.7.1",
    "prettier-plugin-packagejson": "^2.4.5",
    "simple-git-hooks": "^2.8.0",
    "ts-node": "^10.9.1",
<<<<<<< HEAD
    "typescript": "~5.0.4",
    "which": "^3.0.0"
=======
    "tsup": "^8.0.2",
    "typescript": "~4.8.4",
    "yargs": "^17.7.2"
>>>>>>> b46a113d
  },
  "packageManager": "yarn@3.3.0",
  "engines": {
    "node": ">=16.0.0"
  },
  "lavamoat": {
    "allowScripts": {
      "@lavamoat/preinstall-always-fail": false,
      "@keystonehq/bc-ur-registry-eth>hdkey>secp256k1": true,
      "babel-runtime>core-js": false,
      "simple-git-hooks": false,
      "tsup>esbuild": true
    }
  }
}<|MERGE_RESOLUTION|>--- conflicted
+++ resolved
@@ -84,14 +84,10 @@
     "prettier-plugin-packagejson": "^2.4.5",
     "simple-git-hooks": "^2.8.0",
     "ts-node": "^10.9.1",
-<<<<<<< HEAD
+    "tsup": "^8.0.2",
     "typescript": "~5.0.4",
-    "which": "^3.0.0"
-=======
-    "tsup": "^8.0.2",
-    "typescript": "~4.8.4",
+    "which": "^3.0.0",
     "yargs": "^17.7.2"
->>>>>>> b46a113d
   },
   "packageManager": "yarn@3.3.0",
   "engines": {
