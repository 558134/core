--- conflicted
+++ resolved
@@ -38,12 +38,8 @@
     "@ethereumjs/common": "^2.3.1",
     "@ethereumjs/tx": "^3.2.1",
     "@keystonehq/metamask-airgapped-keyring": "^0.3.0",
-<<<<<<< HEAD
     "@ledgerhq/metamask-keyring": "0.3.0",
-    "@metamask/contract-metadata": "^1.33.0",
-=======
     "@metamask/contract-metadata": "^1.34.0",
->>>>>>> db347405
     "@metamask/metamask-eth-abis": "3.0.0",
     "@metamask/types": "^1.1.0",
     "@types/uuid": "^8.3.0",
@@ -79,12 +75,8 @@
   "devDependencies": {
     "@keystonehq/bc-ur-registry-eth": "^0.9.0",
     "@lavamoat/allow-scripts": "^2.0.2",
-<<<<<<< HEAD
     "@ledgerhq/hw-transport": "^6.24.1",
-    "@metamask/auto-changelog": "^2.5.0",
-=======
     "@metamask/auto-changelog": "^2.6.0",
->>>>>>> db347405
     "@metamask/eslint-config": "^9.0.0",
     "@metamask/eslint-config-jest": "^9.0.0",
     "@metamask/eslint-config-nodejs": "^9.0.0",
