{
  "compilerOptions": {
    "composite": true,
    "esModuleInterop": true,
    "lib": ["ES2020", "DOM"],
<<<<<<< HEAD
    "module": "NodeNext",
    "moduleResolution": "NodeNext",
=======
    "module": "Node16",
    "moduleResolution": "Node16",
>>>>>>> 206e81b6
    /**
     * Here we ensure that TypeScript resolves `@metamask/*` imports to the
     * uncompiled source code for packages that live in this repo.
     *
     * NOTE: This must be synchronized with the `moduleNameMapper` option in
     * `jest.config.packages.js`.
     */
    "paths": {
      "@metamask/*": ["../*/src"]
    },
    "strict": true,
    "target": "ES2020"
  }
}<|MERGE_RESOLUTION|>--- conflicted
+++ resolved
@@ -3,13 +3,8 @@
     "composite": true,
     "esModuleInterop": true,
     "lib": ["ES2020", "DOM"],
-<<<<<<< HEAD
-    "module": "NodeNext",
-    "moduleResolution": "NodeNext",
-=======
     "module": "Node16",
     "moduleResolution": "Node16",
->>>>>>> 206e81b6
     /**
      * Here we ensure that TypeScript resolves `@metamask/*` imports to the
      * uncompiled source code for packages that live in this repo.
