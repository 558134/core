# Core Monorepo

This monorepo is a collection of packages used across multiple MetaMask clients (e.g. [`metamask-extension`](https://github.com/MetaMask/metamask-extension/), [`metamask-mobile`](https://github.com/MetaMask/metamask-mobile/)).

## Modules

This repository contains the following packages [^fn1]:

<!-- start package list -->

- [`@metamask/accounts-controller`](packages/accounts-controller)
- [`@metamask/address-book-controller`](packages/address-book-controller)
- [`@metamask/announcement-controller`](packages/announcement-controller)
- [`@metamask/approval-controller`](packages/approval-controller)
- [`@metamask/assets-controllers`](packages/assets-controllers)
- [`@metamask/base-controller`](packages/base-controller)
- [`@metamask/build-utils`](packages/build-utils)
- [`@metamask/chain-controller`](packages/chain-controller)
- [`@metamask/composable-controller`](packages/composable-controller)
- [`@metamask/controller-utils`](packages/controller-utils)
- [`@metamask/ens-controller`](packages/ens-controller)
- [`@metamask/eth-json-rpc-provider`](packages/eth-json-rpc-provider)
- [`@metamask/gas-fee-controller`](packages/gas-fee-controller)
- [`@metamask/json-rpc-engine`](packages/json-rpc-engine)
- [`@metamask/json-rpc-middleware-stream`](packages/json-rpc-middleware-stream)
- [`@metamask/keyring-controller`](packages/keyring-controller)
- [`@metamask/logging-controller`](packages/logging-controller)
- [`@metamask/message-manager`](packages/message-manager)
- [`@metamask/multichain`](packages/multichain)
- [`@metamask/name-controller`](packages/name-controller)
- [`@metamask/network-controller`](packages/network-controller)
- [`@metamask/notification-controller`](packages/notification-controller)
- [`@metamask/notification-services-controller`](packages/notification-services-controller)
- [`@metamask/permission-controller`](packages/permission-controller)
- [`@metamask/permission-log-controller`](packages/permission-log-controller)
- [`@metamask/phishing-controller`](packages/phishing-controller)
- [`@metamask/polling-controller`](packages/polling-controller)
- [`@metamask/preferences-controller`](packages/preferences-controller)
- [`@metamask/profile-sync-controller`](packages/profile-sync-controller)
- [`@metamask/queued-request-controller`](packages/queued-request-controller)
- [`@metamask/rate-limit-controller`](packages/rate-limit-controller)
- [`@metamask/selected-network-controller`](packages/selected-network-controller)
- [`@metamask/signature-controller`](packages/signature-controller)
- [`@metamask/transaction-controller`](packages/transaction-controller)
- [`@metamask/user-operation-controller`](packages/user-operation-controller)

<!-- end package list -->

Or, in graph form [^fn1]:

<!-- start dependency graph -->

```mermaid
%%{ init: { 'flowchart': { 'curve': 'bumpX' } } }%%
graph LR;
linkStyle default opacity:0.5
  accounts_controller(["@metamask/accounts-controller"]);
  address_book_controller(["@metamask/address-book-controller"]);
  announcement_controller(["@metamask/announcement-controller"]);
  approval_controller(["@metamask/approval-controller"]);
  assets_controllers(["@metamask/assets-controllers"]);
  base_controller(["@metamask/base-controller"]);
  build_utils(["@metamask/build-utils"]);
  chain_controller(["@metamask/chain-controller"]);
  composable_controller(["@metamask/composable-controller"]);
  controller_utils(["@metamask/controller-utils"]);
  ens_controller(["@metamask/ens-controller"]);
  eth_json_rpc_provider(["@metamask/eth-json-rpc-provider"]);
  gas_fee_controller(["@metamask/gas-fee-controller"]);
  json_rpc_engine(["@metamask/json-rpc-engine"]);
  json_rpc_middleware_stream(["@metamask/json-rpc-middleware-stream"]);
  keyring_controller(["@metamask/keyring-controller"]);
  logging_controller(["@metamask/logging-controller"]);
  message_manager(["@metamask/message-manager"]);
  multichain(["@metamask/multichain"]);
  name_controller(["@metamask/name-controller"]);
  network_controller(["@metamask/network-controller"]);
  notification_controller(["@metamask/notification-controller"]);
  notification_services_controller(["@metamask/notification-services-controller"]);
  permission_controller(["@metamask/permission-controller"]);
  permission_log_controller(["@metamask/permission-log-controller"]);
  phishing_controller(["@metamask/phishing-controller"]);
  polling_controller(["@metamask/polling-controller"]);
  preferences_controller(["@metamask/preferences-controller"]);
  profile_sync_controller(["@metamask/profile-sync-controller"]);
  queued_request_controller(["@metamask/queued-request-controller"]);
  rate_limit_controller(["@metamask/rate-limit-controller"]);
  selected_network_controller(["@metamask/selected-network-controller"]);
  signature_controller(["@metamask/signature-controller"]);
  transaction_controller(["@metamask/transaction-controller"]);
  user_operation_controller(["@metamask/user-operation-controller"]);
  accounts_controller --> base_controller;
  accounts_controller --> keyring_controller;
  address_book_controller --> base_controller;
  address_book_controller --> controller_utils;
  announcement_controller --> base_controller;
  approval_controller --> base_controller;
  assets_controllers --> base_controller;
  assets_controllers --> controller_utils;
  assets_controllers --> polling_controller;
  assets_controllers --> accounts_controller;
  assets_controllers --> approval_controller;
  assets_controllers --> keyring_controller;
  assets_controllers --> network_controller;
  assets_controllers --> preferences_controller;
  base_controller --> json_rpc_engine;
  chain_controller --> base_controller;
  composable_controller --> base_controller;
  composable_controller --> json_rpc_engine;
  ens_controller --> base_controller;
  ens_controller --> controller_utils;
  ens_controller --> network_controller;
  eth_json_rpc_provider --> json_rpc_engine;
  gas_fee_controller --> base_controller;
  gas_fee_controller --> controller_utils;
  gas_fee_controller --> polling_controller;
  gas_fee_controller --> network_controller;
  json_rpc_middleware_stream --> json_rpc_engine;
  keyring_controller --> base_controller;
  keyring_controller --> message_manager;
  logging_controller --> base_controller;
  logging_controller --> controller_utils;
  message_manager --> base_controller;
  message_manager --> controller_utils;
  name_controller --> base_controller;
  name_controller --> controller_utils;
  network_controller --> base_controller;
  network_controller --> controller_utils;
  network_controller --> eth_json_rpc_provider;
  notification_controller --> base_controller;
  notification_services_controller --> base_controller;
  notification_services_controller --> controller_utils;
  notification_services_controller --> keyring_controller;
  notification_services_controller --> profile_sync_controller;
  permission_controller --> base_controller;
  permission_controller --> controller_utils;
  permission_controller --> approval_controller;
  permission_log_controller --> base_controller;
  permission_log_controller --> json_rpc_engine;
  phishing_controller --> base_controller;
  phishing_controller --> controller_utils;
  polling_controller --> base_controller;
  polling_controller --> controller_utils;
  polling_controller --> network_controller;
  preferences_controller --> base_controller;
  preferences_controller --> controller_utils;
  preferences_controller --> keyring_controller;
  profile_sync_controller --> base_controller;
  profile_sync_controller --> keyring_controller;
  profile_sync_controller --> accounts_controller;
  profile_sync_controller --> network_controller;
  queued_request_controller --> base_controller;
  queued_request_controller --> controller_utils;
  queued_request_controller --> network_controller;
  queued_request_controller --> selected_network_controller;
  rate_limit_controller --> base_controller;
  selected_network_controller --> base_controller;
  selected_network_controller --> json_rpc_engine;
  selected_network_controller --> network_controller;
  selected_network_controller --> permission_controller;
  signature_controller --> base_controller;
  signature_controller --> controller_utils;
<<<<<<< HEAD
  signature_controller --> message_manager;
=======
>>>>>>> 1b78bbc9
  signature_controller --> approval_controller;
  signature_controller --> keyring_controller;
  signature_controller --> logging_controller;
  transaction_controller --> base_controller;
  transaction_controller --> controller_utils;
  transaction_controller --> accounts_controller;
  transaction_controller --> approval_controller;
  transaction_controller --> eth_json_rpc_provider;
  transaction_controller --> gas_fee_controller;
  transaction_controller --> network_controller;
  user_operation_controller --> base_controller;
  user_operation_controller --> controller_utils;
  user_operation_controller --> polling_controller;
  user_operation_controller --> approval_controller;
  user_operation_controller --> gas_fee_controller;
  user_operation_controller --> keyring_controller;
  user_operation_controller --> network_controller;
  user_operation_controller --> transaction_controller;
```

<!-- end dependency graph -->

Refer to individual packages for usage instructions.

## Learn more

For instructions on performing common development-related tasks, see [contributing to the monorepo](./docs/contributing.md).

[^fn1]: The package list and dependency graph should be programmatically generated by running `yarn update-readme-content`.<|MERGE_RESOLUTION|>--- conflicted
+++ resolved
@@ -160,10 +160,6 @@
   selected_network_controller --> permission_controller;
   signature_controller --> base_controller;
   signature_controller --> controller_utils;
-<<<<<<< HEAD
-  signature_controller --> message_manager;
-=======
->>>>>>> 1b78bbc9
   signature_controller --> approval_controller;
   signature_controller --> keyring_controller;
   signature_controller --> logging_controller;
